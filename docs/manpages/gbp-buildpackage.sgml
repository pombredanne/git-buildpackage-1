<refentry id="man.gbp.buildpackage">
  <refentryinfo>
    <address>
      &dhemail;
    </address>
    <author>
      &dhfirstname;
      &dhsurname;
    </author>
  </refentryinfo>
  <refmeta><refentrytitle>gbp-buildpackage</refentrytitle>
    &dhsection;
  </refmeta>
  <refnamediv>
    <refname>git-buildpackage</refname>
    <refname>gbp-buildpackage</refname>
    <refpurpose>Build Debian packages from a Git repository</refpurpose>
  </refnamediv>
  <refsynopsisdiv>
    <cmdsynopsis>
      &gbp-buildpackage;
      <arg><option>--git-[no-]ignore-new</option></arg>
      <arg><option>--git-tag</option></arg>
      <arg><option>--git-verbose</option></arg>
      <arg><option>--git-color=</option><replaceable>[auto|on|off]</replaceable></arg>
      <arg><option>--git-color-scheme</option>=<replaceable>COLOR_SCHEME</replaceable></arg>
      <arg><option>--git-notify=</option><replaceable>[auto|on|off]</replaceable></arg>
      <arg><option>--git-upstream-branch=</option><replaceable>TREEISH</replaceable></arg>
      <arg><option>--git-debian-branch=</option><replaceable>BRANCH_NAME</replaceable></arg>
      <arg><option>--git-ignore-branch</option></arg>
      <arg><option>--git-[no-]submodules</option></arg>
      <arg><option>--git-builder=</option><replaceable>BUILD_CMD</replaceable></arg>
      <arg><option>--git-cleaner=</option><replaceable>CLEAN_CMD</replaceable></arg>
      <arg><option>--git-[no-]pbuilder</option></arg>
      <arg><option>--git-[no-]qemubuilder</option></arg>
      <arg><option>--git-dist=</option><replaceable>DIST</replaceable></arg>
      <arg><option>--git-arch=</option><replaceable>ARCH</replaceable></arg>
      <arg><option>--git-[no-]pbuilder-autoconf</option></arg>
      <arg><option>--git-pbuilder-options</option></arg>
      <arg><option>--git-[no-]sign-tags</option></arg>
      <arg><option>--git-keyid=</option><replaceable>GPG-KEYID</replaceable></arg>
      <arg><option>--git-posttag=</option><replaceable>COMMAND</replaceable></arg>
      <arg><option>--git-postbuild=</option><replaceable>COMMAND</replaceable></arg>
      <arg><option>--git-postexport=</option><replaceable>COMMAND</replaceable></arg>
      <arg><option>--git-prebuild=</option><replaceable>COMMAND</replaceable></arg>
      <arg><option>--git-[no-]build</option></arg>
      <arg><option>--git-[no-]hooks</option></arg>
      <arg><option>--git-debian-tag=</option><replaceable>TAG-FORMAT</replaceable></arg>
      <arg><option>--git-upstream-tag=</option><replaceable>TAG-FORMAT</replaceable></arg>
      <arg><option>--git-force-create</option></arg>
      <arg><option>--git-no-create-orig</option></arg>
      <arg><option>--git-upstream-tree=</option><replaceable>[TAG|BRANCH|TREEISH]</replaceable></arg>
      <arg><option>--git-tarball-dir=</option><replaceable>DIRECTORY</replaceable></arg>
      <arg><option>--git-compression=</option><replaceable>TYPE</replaceable></arg>
      <arg><option>--git-compression-level=</option><replaceable>LEVEL</replaceable></arg>
      <arg><option>--git-export-dir=</option><replaceable>DIRECTORY</replaceable></arg>
      <arg><option>--git-export=</option><replaceable>TREEISH</replaceable></arg>
      <arg><option>--git-[no-]pristine-tar</option></arg>
      <arg><option>--git-[no-]pristine-tar-commit</option></arg>
      <arg><option>--git-[no-]-purge</option></arg>
      <arg><option>--git-dont-purge</option></arg>
      <arg><option>--git-tag-only</option></arg>
      <arg><option>--git-retag</option></arg>
    </cmdsynopsis>
  </refsynopsisdiv>
  <refsect1>
    <title>DESCRIPTION</title>
    <para>
    &gbp-buildpackage; is used to build Debian source and .deb packages from
    a &git; repository.
    </para>
    <para>
    &gbp-buildpackage; will, in order:
    </para>
    <itemizedlist>
      <listitem>
        <para>
        Verify that it is being executed from the proper location.
        </para>
      </listitem>
      <listitem>
        <para>
        Verify that the repository doesn't contain any uncommitted source
        changes.
        </para>
      </listitem>
      <listitem>
        <para>
        Verify that it is being executed from the correct branch.
        </para>
      </listitem>
      <listitem>
        <para>
        (Optionally) export the source tree to a separate build area
        </para>
      </listitem>
      <listitem>
        <para>
        Build an orig tarball if it doesn't exist.
        </para>
      </listitem>
      <listitem>
        <para>
        Call <application>debuild</application>(1) (or the application
        specified via <option>--git-builder</option>) with arguments
        instructing it to ignore &git; meta-data in the diff.gz, passing along
        all arguments given to &gbp-buildpackage; that don't start with --git-.
        </para>
      </listitem>
      <listitem>
        <para>
        (Optionally) tag the tree after a successful build
        </para>
      </listitem>
      <listitem>
        <para>
        (Optionally) call a post build hook - e.g. to run &lintian;
        </para>
      </listitem>
      <listitem>
        <para>
        (Optionally) call a post tag hook - e.g. to push the results to a
        remote repository after creating the tag
        </para>
      </listitem>
    </itemizedlist>
  </refsect1>
  <refsect1>
    <title>OPTIONS</title>
    <variablelist>
      <varlistentry>
        <term><option>--git-[no-]ignore-new</option>
        </term>
        <listitem>
          <para>
          Don't abort if there are uncommitted changes in the source tree or
          the current branch doesn't match the
          <replaceable>DEBIAN-BRANCH</replaceable>.
          </para>
        </listitem>
      </varlistentry>
      <varlistentry>
        <term><option>--git-tag</option>
        </term>
        <listitem>
          <para>
          Add a git tag after a successful build.
          </para>
        </listitem>
      </varlistentry>
      <varlistentry>
        <term><option>--git-builder=<replaceable>BUILD_CMD</replaceable></option>
        </term>
        <listitem>
          <para>
          Use <replaceable>BUILD_CMD</replaceable> instead of
          <command>debuild -i -I</command>
          </para>
        </listitem>
      </varlistentry>
      <varlistentry>
        <term><option>--git-cleaner=<replaceable>CLEAN_CMD</replaceable></option>
        </term>
        <listitem>
          <para>
          Use <replaceable>CLEAN_CMD</replaceable> instead of
          <command>debuild clean</command>
          </para>
        </listitem>
      </varlistentry>
      <varlistentry>
        <term><option>--git-pbuilder</option>
        </term>
        <listitem>
          <para>
          Build package using <command>git-pbuilder</command>. Note that this
          overwrites any <option>--git-builder</option> and
          <option>--git-cleaner</option> options.
          </para>
        </listitem>
      </varlistentry>
      <varlistentry>
        <term><option>--git-qemubuilder</option>
        </term>
        <listitem>
          <para>
          Build package using <command>git-pbuilder</command> with
          <command>qemubuilder</command>. Note that this overwrites any
          <option>--git-builder</option> and <option>--git-cleaner</option>
          options.
          </para>
        </listitem>
      </varlistentry>
      <varlistentry>
        <term><option>--git-dist=<replaceable>DIST</replaceable></option>
        </term>
        <listitem>
          <para>
          Build for distribution <replaceable>DIST</replaceable> when using
          <command>--git-pbuilder</command>. If unset build for the unstable
          distribution.
          </para>
        </listitem>
      </varlistentry>
      <varlistentry>
        <term><option>--git-arch=<replaceable>ARCH</replaceable></option>
        </term>
        <listitem>
          <para>
          Build for architecture <replaceable>ARCH</replaceable> when using
          <command>--git-pbuilder</command>. If unset no architecture is passed
          to <command>git-pbuilder</command>.
          </para>
        </listitem>
      </varlistentry>
      <varlistentry>
        <term><option>--git-pbuilder-autoconf</option>
        </term>
        <listitem>
          <para>
          Whether to try to autoconfigure <command>git-pbuilder</command> or to
          rely on the settings in .pbuilderrc. See the
          <command>git-pbuilder</command> manpage for details.
          </para>
        </listitem>
      </varlistentry>
      <varlistentry>
        <term><option>--git-pbuilder-options</option>
        </term>
        <listitem>
          <para>
          Options to pass to pbuilder
          </para>
        </listitem>
      </varlistentry>
      <varlistentry>
        <term><option>--git-verbose</option>
        </term>
        <listitem>
          <para>
          verbose execution
          </para>
        </listitem>
      </varlistentry>
      <varlistentry>
        <term><option>--git-color=</option><replaceable>[auto|on|off]</replaceable>
        </term>
        <listitem>
          <para>
          Whether to use colored output.
          </para>
        </listitem>
      </varlistentry>
      <varlistentry>
        <term><option>--git-notify=</option><replaceable>[auto|on|off]</replaceable>
        </term>
        <listitem>
          <para>
          Whether to send a desktop notification after the build.
          </para>
        </listitem>
      </varlistentry>
      <varlistentry>
        <term><option>--git-color-scheme</option>=<replaceable>COLOR_SCHEME</replaceable>
        </term>
        <listitem>
          <para>
          Colors to use in output (when color is enabled). The format for
          COLOR_SCHEME is
          '&lt;debug&gt;:&lt;info&gt;:&lt;warning&gt;:&lt;error&gt;'.
          Numerical values and color names are accepted, empty fields imply
          the default color. For example --git-color-scheme='cyan:34::' would
          show debug messages in cyan, info messages in blue and other messages
          in default (i.e. warning and error messages in red).
          </para>
        </listitem>
      </varlistentry>
      <varlistentry>
<<<<<<< HEAD
        <term><option>--git-upstream-branch</option>=<replaceable>BRANCH_NAME</replaceable>
=======
        <term><option>--git-color-scheme</option>=<replaceable>COLOR_SCHEME</replaceable></term>
        <listitem>
          <para>
          Colors to use in output (when color is enabled). The format for
          COLOR_SCHEME is
          '&lt;debug&gt;:&lt;info&gt;:&lt;warning&gt;:&lt;error&gt;'.
          Numerical values and color names are accepted, empty fields imply
          the default color. For example --git-color-scheme='cyan:34::' would
          show debug messages in cyan, info messages in blue and other messages
          in default (i.e. warning and error messages in red).
          </para>
        </listitem>
      </varlistentry>
      <varlistentry>
        <term><option>--git-upstream-branch</option>=<replaceable>branch_name</replaceable>
>>>>>>> 655a6f05
        </term>
        <listitem>
          <para>
          Branch to build the orig tarball from if
          <option>--git-upstream-tree</option> is set to
          <replaceable>BRANCH</replaceable>. Default is
          <replaceable>upstream</replaceable>.
          </para>
        </listitem>
      </varlistentry>
      <varlistentry>
        <term><option>--git-debian-branch</option>=<replaceable>BRANCH_NAME</replaceable>
        </term>
        <listitem>
          <para>
          If you're not on this branch when invoking &gbp-buildpackage; it will
          fail. Default is <replaceable>master</replaceable>. This is done to
          make sure you don't accidentally release from a topic branch.  Not
          being on this branch will be ignored when using
          <option>--git-ignore-new</option>.
          </para>
        </listitem>
      </varlistentry>
      <varlistentry>
        <term><option>--git-ignore-branch</option>
        </term>
        <listitem>
          <para>
          Don't check if the current branch matches
          <replaceable>DEBIAN-BRANCH</replaceable>.
          </para>
        </listitem>
      </varlistentry>
      <varlistentry>
        <term><option>--git-[no-]sign-tags</option>
        </term>
        <listitem>
          <para>
          GPG sign all created tags
          </para>
        </listitem>
      </varlistentry>
      <varlistentry>
        <term><option>--git-[no-]submodules</option>
<<<<<<< HEAD
=======
        </term>
        <listitem>
          <para>
          Include git submodules in the orig tarball.
          </para>
        </listitem>
      </varlistentry>
      <varlistentry>
        <term><option>--git-keyid=</option><replaceable>gpg-keyid</replaceable>
>>>>>>> 655a6f05
        </term>
        <listitem>
          <para>
          Include git submodules in the orig tarball.
          </para>
        </listitem>
      </varlistentry>
      <varlistentry>
        <term><option>--git-keyid=</option><replaceable>GPG-KEYID</replaceable>
        </term>
        <listitem>
          <para>
          use this keyid for gpg signing tags
          </para>
        </listitem>
      </varlistentry>
      <varlistentry>
        <term><option>--git-posttag=</option><replaceable>COMMAND</replaceable>
        </term>
        <listitem>
          <para>
          excecute <replaceable>COMMAND</replaceable> after tagging a new
          version.
          </para>
          <para>
          Exported environment variables are: <envar>GBP_TAG</envar> (the name
          of the generated tag), <envar>GBP_BRANCH</envar> (the branch the
          package was build from) and <envar>GBP_SHA1</envar> (the sha1 of the
          commit the tag was created at).
          </para>
        </listitem>
      </varlistentry>
      <varlistentry>
        <term><option>--git-postbuild=</option><replaceable>COMMAND</replaceable>
        </term>
        <listitem>
          <para>
          execute <replaceable>COMMAND</replaceable> after successful
          build.
          </para>
          <para>
          Exported environment variables are: <envar>GBP_CHANGES_FILE</envar>
          (the name of the generated changes file),
          <envar>GBP_BUILD_DIR</envar> (the build dir).
          </para>
        </listitem>
      </varlistentry>
      <varlistentry>
        <term><option>--git-postexport=</option><replaceable>COMMAND</replaceable>
        </term>
        <listitem>
          <para>
          execute <replaceable>COMMAND</replaceable> after exporting the source
          tree - valid only if --git-export-dir has been specified.
          </para>
          <para>
          Exported environment variables are: <envar>GBP_GIT_DIR</envar> (the
          repository the package is being built from),
          <envar>GBP_TMP_DIR</envar> (the temporary directory where the sources
          have been initially exported).
          </para>
        </listitem>
      </varlistentry>
      <varlistentry>
        <term><option>--git-prebuild=</option><replaceable>COMMAND</replaceable>
        </term>
        <listitem>
          <para>
          execute <replaceable>COMMAND</replaceable> from the build directory
          before calling <application>debuild</application> or the application
          specified via <option>--git-builder</option>.
          </para>
          <para>
          Exported environment variables are: <envar>GBP_GIT_DIR</envar> (the
          repository the package is being built from),
          <envar>GBP_BUILD_DIR</envar> (the build dir).
          </para>
        </listitem>
      </varlistentry>
      <varlistentry>
        <term><option>--git-[no-]build</option>
        </term>
        <listitem>
          <para>
          Enable builder. Note: <option>--git-no-build</option> causes the
          postbuild hook to be disabled, too.
          </para>
        </listitem>
      </varlistentry>
      <varlistentry>
        <term><option>--git-[no-]hooks</option>
        </term>
        <listitem>
          <para>
          Enable running all (cleaner, postexport, prebuild, postbuild, and
          posttag) hooks. Note: the <option>--git-builder</option> command is
          not affected by this option.
          </para>
        </listitem>
      </varlistentry>
      <varlistentry>
        <term><option>--git-debian-tag=</option><replaceable>TAG-FORMAT</replaceable>
        </term>
        <listitem>
          <para>
          use this tag format when tagging Debian versions, default is
          <replaceable>debian/%(version)s</replaceable>
          </para>
        </listitem>
      </varlistentry>
      <varlistentry>
        <term><option>--git-upstream-tag=</option><replaceable>TAG-FORMAT</replaceable>
        </term>
        <listitem>
          <para>
          use this tag format when looking for tags of upstream versions,
          default is <replaceable>upstream/%(version)s</replaceable>.
          </para>
        </listitem>
      </varlistentry>
      <varlistentry>
        <term><option>--git-force-create</option>
        </term>
        <listitem>
          <para>
          Force creation of an orig tarball (overwriting a pre-existing one if
          present)
          </para>
        </listitem>
      </varlistentry>
      <varlistentry>
        <term><option>--git-no-create-orig</option>
        </term>
        <listitem>
          <para>
          Don't try to create any orig tarball
          </para>
        </listitem>
      </varlistentry>
      <varlistentry>
        <term><option>--git-overlay</option>
        </term>
        <listitem>
          <para>
          Extract orig tarball when using export-dir option (analog to
          mergeWithUpstream in svn-bp)
          </para>
        </listitem>
      </varlistentry>
      <varlistentry>
        <term><option>--git-export-dir=</option><replaceable>DIRECTORY</replaceable>
        </term>
        <listitem>
          <para>
          Export the current branch head (or the treeish object given via
          <option>--git-export</option> to <replaceable>DIRECTORY</replaceable>
          before building.
          </para>
        </listitem>
      </varlistentry>
      <varlistentry>
        <term><option>--git-export=</option><replaceable>TREEISH</replaceable>
        </term>
        <listitem>
          <para>
          Instead of exporting the current branch head, export the treeish
          object <replaceable>TREEISH</replaceable>. The special name
          <replaceable>INDEX</replaceable> exports the current index whereas
          the special name <replaceable>WC</replaceable> exports the current
          working copy as is.
          </para>
        </listitem>
      </varlistentry>
      <varlistentry>
        <term><option>--git-upstream-tree=</option><replaceable>[TAG|BRANCH|TREEISH]</replaceable>
        </term>
        <listitem>
          <para>
          How to find the upstream sources used to generate the tarball.
          <replaceable>TAG</replaceable> looks at a tag corresponding to the
          version in the changelog. <replaceable>BRANCH</replaceable> looks at
          the upstream branch given via the
          <option>--git-upstream-branch</option> option. Other values are
          interpreted as treeishs.
          </para>
          <para>
          This doesn't have any effect if <option>--git-pristine-tar</option>
          is being used.
          </para>
        </listitem>
      </varlistentry>
      <varlistentry>
        <term><option>--git-tarball-dir=</option><replaceable>DIRECTORY</replaceable>
        </term>
        <listitem>
          <para>
          Search for original tarballs in <replaceable>DIRECTORY</replaceable>
          instead of generating them
          </para>
        </listitem>
      </varlistentry>
      <varlistentry>
        <term><option>--git-compression=</option><replaceable>TYPE</replaceable>
        </term>
        <listitem>
          <para>
          Specifies the upstream tarball compression type. This will be used to
          locate and build the upstream tarball if necessary. The default is
          <replaceable>auto</replaceable> which derives the compression type
          from the pristine-tar branch if available and falls back to gzip
          otherwise. Other options are <replaceable>gzip</replaceable>,
          <replaceable>bzip2</replaceable>, <replaceable>lzma</replaceable> and
          <replaceable>xz</replaceable>.
          </para>
        </listitem>
      </varlistentry>
      <varlistentry>
        <term><option>--git-compression-level=</option><replaceable>LEVEL</replaceable>
        </term>
        <listitem>
          <para>
          Specifies the upstream tarball compression level if an upstream
          tarball needs to be built.
          </para>
        </listitem>
      </varlistentry>
      <varlistentry>
        <term><option>--git[-no]-purge</option>
        </term>
        <listitem>
          <para>
          Purge (remove) temporary build directory after build
          </para>
        </listitem>
      </varlistentry>
      <varlistentry>
        <term><option>--git-dont-purge</option>
        </term>
        <listitem>
          <para>
          Deprecated, use --git-no-purge instead.
          </para>
        </listitem>
      </varlistentry>
      <varlistentry>
        <term><option>--git-tag-only</option>
        </term>
        <listitem>
          <para>
          don't build, only tag and run post-tag hooks
          </para>
        </listitem>
      </varlistentry>
      <varlistentry>
        <term><option>--git-retag</option>
        </term>
        <listitem>
          <para>
          don't fail tag operations if a tag with the same version already
          exists
          </para>
        </listitem>
      </varlistentry>
      <varlistentry>
        <term><option>--git-pristine-tar</option>
        </term>
        <listitem>
          <para>
          Use pristine-tar when generating the upstream tarball if it doesn't
          exist.
          </para>
        </listitem>
      </varlistentry>
      <varlistentry>
        <term><option>--git-pristine-tar-commit</option>
        </term>
        <listitem>
          <para>
          Commit the pristine-tar delta to the pristine-tar branch if a new
          tarball was generated and the pristine-tar data isn't already there.
          </para>
        </listitem>
      </varlistentry>
    </variablelist>
  </refsect1>
  <refsect1>
    <title>EXAMPLES</title>
    <para>
    Build a Debian package using &git-pbuilder; which in turn invokes
    &cowbuildercmd;.  Instruct cowbuilder to build within a Wheezy chroot for
    i386.
    </para>
    <screen>
      &gbp-buildpackage; --git-pbuilder --git-arch=i386 --git-dist=wheezy
    </screen>
    <para>
    Note that the above needs a &cowbuildercmd; chroot already. This can be
    created using:
    </para>
    <screen>
      DIST=wheezy ARCH=i386 &git-pbuilder; create
    </screen>
  </refsect1>
  <refsect1>
      &man.gbp.config-files;
      <para>
      All options in the config files are specified without the 'git-' prefix.
      </para>
  </refsect1>
  <refsect1>
    <title>SEE ALSO</title>
    <para>
<<<<<<< HEAD
    <xref linkend="man.gbp.import.dsc">,
    <xref linkend="man.gbp.import.dscs">,
    <xref linkend="man.gbp.import.orig">,
    <xref linkend="man.gbp.dch">,
    <citerefentry>
      <refentrytitle>git-pbuilder</refentrytitle>
      <manvolnum>1</manvolnum>
    </citerefentry>,
    <citerefentry>
      <refentrytitle>cowbuilder</refentrytitle>
      <manvolnum>8</manvolnum>
    </citerefentry>,
    <xref linkend="man.gbp.conf">,
    &man.seealso.common;
=======
      <xref linkend="man.gbp.import.dsc">,
      <xref linkend="man.gbp.import.dscs">,
      <xref linkend="man.gbp.import.orig">,
      <xref linkend="man.gbp.dch">,
      <citerefentry>
        <refentrytitle>git-pbuilder</refentrytitle>
        <manvolnum>1</manvolnum>
      </citerefentry>,
      <citerefentry>
        <refentrytitle>cowbuilder</refentrytitle>
        <manvolnum>8</manvolnum>
      </citerefentry>,
      <xref linkend="man.gbp.conf">,
      &man.seealso.common;
>>>>>>> 655a6f05
    </para>
  </refsect1>
  <refsect1>
    <title>AUTHOR</title>
    <para>
    &dhusername; &dhemail;
    </para>
  </refsect1>
</refentry><|MERGE_RESOLUTION|>--- conflicted
+++ resolved
@@ -276,9 +276,7 @@
         </listitem>
       </varlistentry>
       <varlistentry>
-<<<<<<< HEAD
         <term><option>--git-upstream-branch</option>=<replaceable>BRANCH_NAME</replaceable>
-=======
         <term><option>--git-color-scheme</option>=<replaceable>COLOR_SCHEME</replaceable></term>
         <listitem>
           <para>
@@ -294,7 +292,6 @@
       </varlistentry>
       <varlistentry>
         <term><option>--git-upstream-branch</option>=<replaceable>branch_name</replaceable>
->>>>>>> 655a6f05
         </term>
         <listitem>
           <para>
@@ -339,8 +336,6 @@
       </varlistentry>
       <varlistentry>
         <term><option>--git-[no-]submodules</option>
-<<<<<<< HEAD
-=======
         </term>
         <listitem>
           <para>
@@ -350,7 +345,6 @@
       </varlistentry>
       <varlistentry>
         <term><option>--git-keyid=</option><replaceable>gpg-keyid</replaceable>
->>>>>>> 655a6f05
         </term>
         <listitem>
           <para>
@@ -663,22 +657,6 @@
   <refsect1>
     <title>SEE ALSO</title>
     <para>
-<<<<<<< HEAD
-    <xref linkend="man.gbp.import.dsc">,
-    <xref linkend="man.gbp.import.dscs">,
-    <xref linkend="man.gbp.import.orig">,
-    <xref linkend="man.gbp.dch">,
-    <citerefentry>
-      <refentrytitle>git-pbuilder</refentrytitle>
-      <manvolnum>1</manvolnum>
-    </citerefentry>,
-    <citerefentry>
-      <refentrytitle>cowbuilder</refentrytitle>
-      <manvolnum>8</manvolnum>
-    </citerefentry>,
-    <xref linkend="man.gbp.conf">,
-    &man.seealso.common;
-=======
       <xref linkend="man.gbp.import.dsc">,
       <xref linkend="man.gbp.import.dscs">,
       <xref linkend="man.gbp.import.orig">,
@@ -693,7 +671,6 @@
       </citerefentry>,
       <xref linkend="man.gbp.conf">,
       &man.seealso.common;
->>>>>>> 655a6f05
     </para>
   </refsect1>
   <refsect1>
