--- conflicted
+++ resolved
@@ -126,12 +126,9 @@
       &man.common.options.description;
 
       <varlistentry>
-<<<<<<< HEAD
         <term><option>--color-scheme</option>=<replaceable>COLOR_SCHEME</replaceable></term>
-=======
         <term><option>--[no-]patch-numbers</option>
         </term>
->>>>>>> 36c8e5cd
         <listitem>
           <para>
           Whether the patch files should start with a number or not.
@@ -139,18 +136,6 @@
         </listitem>
       </varlistentry>
       <varlistentry>
-<<<<<<< HEAD
-        <term><option>--[no-]patch-numbers</option>
-        </term>
-        <listitem>
-          <para>
-          Whether the patch files should start with a number or not.
-          </para>
-        </listitem>
-      </varlistentry>
-      <varlistentry>
-=======
->>>>>>> 36c8e5cd
         <term><option>--topic=</option><replaceable>topic</replaceable>
         </term>
         <listitem>
