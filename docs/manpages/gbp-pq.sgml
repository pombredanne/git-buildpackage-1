--- conflicted
+++ resolved
@@ -19,13 +19,9 @@
   <refsynopsisdiv>
     <cmdsynopsis>
       &gbp-pq;
-<<<<<<< HEAD
-      &man.common.options.synopsis;
-=======
       <arg><option>--verbose</option></arg>
       <arg><option>--color=</option><replaceable>[auto|on|off]</replaceable></arg>
       <arg><option>--color-scheme</option>=<replaceable>COLOR_SCHEME</replaceable></arg>
->>>>>>> 655a6f05
       <arg><option>--[no-]patch-numbers</option></arg>
       <arg><option>--topic=</option><replaceable>topic</replaceable></arg>
       <arg><option>--time-machine=</option><replaceable>num</replaceable></arg>
@@ -42,7 +38,6 @@
   <refsect1>
     <title>DESCRIPTION</title>
     <para>
-<<<<<<< HEAD
     &gbp-pq; helps one to manage quilt patches in Debian packages that are
     maintained with &gbp;. This is especially useful with packages using the
     3.0 (quilt) source format. With &gbp-pq; you can maintain the quilt patches
@@ -50,15 +45,6 @@
     branch. So if your Debian package lives on
     <replaceable>master</replaceable> the associated patch-queue branch will be
     called <replaceable>patch-queue/master</replaceable>.
-=======
-  &gbp-pq; helps one to manage quilt patches in Debian packages that are maintained
-  with &gbp;. This is especially useful with packages using the
-  3.0 (quilt) source format. With &gbp-pq; you can maintain the quilt patches
-  that should be applied to a package on a separate branch called patch-queue
-  branch. So if your Debian package lives on <replaceable>master</replaceable>
-  the associated patch-queue branch will be called
-  <replaceable>patch-queue/master</replaceable>.
->>>>>>> 655a6f05
     </para>
     <para>
     See <ulink url="https://honk.sigxcpu.org/piki/development/debian_packages_in_git/"></ulink>
