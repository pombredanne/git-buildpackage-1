# vim: set fileencoding=utf-8 :
#
# (C) 2006, 2007, 2009, 2011 Guido Guenther <agx@sigxcpu.org>
# (C) 2012 Intel Corporation <markus.lehtonen@linux.intel.com>
#    This program is free software; you can redistribute it and/or modify
#    it under the terms of the GNU General Public License as published by
#    the Free Software Foundation; either version 2 of the License, or
#    (at your option) any later version.
#
#    This program is distributed in the hope that it will be useful,
#    but WITHOUT ANY WARRANTY; without even the implied warranty of
#    MERCHANTABILITY or FITNESS FOR A PARTICULAR PURPOSE.  See the
#    GNU General Public License for more details.
#
#    You should have received a copy of the GNU General Public License
#    along with this program; if not, write to the Free Software
#    Foundation, Inc., 59 Temple Place, Suite 330, Boston, MA  02111-1307  USA
#
"""Common functionality for import-orig scripts"""
import os
import tempfile

import gbp.command_wrappers as gbpc
from gbp.pkg import parse_archive_filename
import gbp.log

# Try to import readline, since that will cause raw_input to get fancy
# line editing and history capabilities. However, if readline is not
# available, raw_input will still work.
try:
    import readline
except ImportError:
    pass


<<<<<<< HEAD
=======
def orig_needs_repack(upstream_source, options):
    """
    Determine if the upstream sources needs to be repacked

    We repack if
     1. we want to filter out files and use pristine tar since we want
        to make a filtered tarball available to pristine-tar
     2. when we don't have a suitable upstream tarball (e.g. zip archive or unpacked dir)
        and want to use filters
     3. when we don't have a suitable upstream tarball (e.g. zip archive or unpacked dir)
        and want to use pristine-tar
    """
    if ((options.pristine_tar and options.filter_pristine_tar and len(options.filters) > 0)):
        return True
    elif not upstream_source.is_orig():
        if len(options.filters):
            return True
        elif options.pristine_tar:
            return True
    return False


>>>>>>> dbfc6276
def cleanup_tmp_tree(tree):
    """remove a tree of temporary files"""
    try:
        gbpc.RemoveTree(tree)()
    except gbpc.CommandExecFailed:
        gbp.log.err("Removal of tmptree %s failed." % tree)


def ask_package_name(default, name_validator_func, err_msg):
    """
    Ask the user for the source package name.
    @param default: The default package name to suggest to the user.
    """
    while True:
        sourcepackage = raw_input("What will be the source package name? [%s] " % default)
        if not sourcepackage: # No input, use the default.
            sourcepackage = default
        # Valid package name, return it.
        if name_validator_func(sourcepackage):
            return sourcepackage

        # Not a valid package name. Print an extra
        # newline before the error to make the output a
        # bit clearer.
        gbp.log.warn("\nNot a valid package name: '%s'.\n%s" % (sourcepackage, err_msg))


def ask_package_version(default, ver_validator_func, err_msg):
    """
    Ask the user for the upstream package version.
    @param default: The default package version to suggest to the user.
    """
    while True:
        version = raw_input("What is the upstream version? [%s] " % default)
        if not version: # No input, use the default.
            version = default
        # Valid version, return it.
        if ver_validator_func(version):
            return version

        # Not a valid upstream version. Print an extra
        # newline before the error to make the output a
        # bit clearer.
        gbp.log.warn("\nNot a valid upstream version: '%s'.\n%s" % (version, err_msg))


def prepare_pristine_tar(source, pkg_name, pkg_version, pristine_commit_name,
                         filters=None, prefix=None, tmpdir=None):
    """
    Prepare the upstream sources for pristine-tar import

    @param source: original upstream sources
    @type source: C{UpstreamSource}
    @param pkg_name: package name
    @type pkg_name: C{str}
    @param pkg_version: upstream version of the package
    @type pkg_version: C{str}
    @param pristine_commit_name: archive filename to commit to pristine-tar
    @type pristine_commit_name: C{str} or C{None}
    @param filters: filter to exclude files
    @type filters: C{list} of C{str} or C{None}
    @param prefix: prefix (i.e. leading directory of files) to use in
                   pristine-tar, set to C{None} to not mangle orig archive
    @type prefix: C{str} or C{None}
    @param tmpdir: temporary working dir (cleanup left to caller)
    @type tmpdir: C{str}
    @return: prepared source archive
    @rtype: C{UpstreamSource}
    """
    need_repack = False
    if source.is_dir():
        if prefix is None:
            prefix = '%s-%s' % (pkg_name, pkg_version)
            gbp.log.info("Using guessed prefix '%s/' for pristine-tar" % prefix)
        need_repack = True
    else:
        if prefix is not None and prefix == source.prefix:
            prefix = None
        comp = parse_archive_filename(pristine_commit_name)[2]
        if filters or prefix is not None or source.compression != comp:
            if not source.unpacked:
                unpack_dir = tempfile.mkdtemp(prefix='pristine_unpack_',
                                              dir=tmpdir)
                source.unpack(unpack_dir)
            need_repack = True
    pristine_path = os.path.join(tmpdir, pristine_commit_name)
    if need_repack:
        gbp.log.debug("Packing '%s' from '%s' for pristine-tar" %
                        (pristine_path, source.unpacked))
        pristine = source.pack(pristine_path, filters, prefix)
    else:
        # Just create symlink for mangling the pristine tarball name
        os.symlink(source.path, pristine_path)
        pristine = source.__class__(pristine_path)

    return pristine


def prepare_sources(source, pkg_name, pkg_version, pristine_commit_name,
                    filters, filter_pristine, prefix, tmpdir):
    """
    Prepare upstream sources for importing

    Unpack, filter and repack sources for importing to git and to pristine-tar.

    @param source: original upstream sources
    @type source: C{UpstreamSource}
    @param pkg_name: package name
    @type pkg_name: C{str}
    @param pkg_version: upstream version of the package
    @type pkg_version: C{str}
    @param pristine_commit_name: archive filename to commit to pristine-tar
    @type pristine_commit_name: C{str} or C{None}
    @param filters: filter to exclude files
    @type filters: C{list} of C{str}
    @param filter_pristine: filter pristine-tar, too
    @type filter_pristine: C{bool}
    @param prefix: prefix (i.e. leading directory of files) to use in
                   pristine-tar, set to C{None} to not mangle orig archive
    @type prefix: C{str} or C{None}
    @param tmpdir: temporary working dir (cleanup left to caller)
    @type tmpdir: C{str}
    @return: path to prepared source tree and tarball to commit to pristine-tar
    @rtype: C{tuple} of C{str}
    """
    pristine = None
    # Determine parameters for pristine tar
    pristine_filters = filters if filters and filter_pristine else None
    pristine_prefix = None
    if prefix is not None and prefix != 'auto':
        prefix_subst = {'name': pkg_name,
                        'version': pkg_version,
                        'upstreamversion': pkg_version}
        pristine_prefix = prefix % prefix_subst
    # Handle unpacked sources, i.e. importing a directory
    if source.is_dir():
        if pristine_commit_name:
            gbp.log.warn('Preparing unpacked sources for pristine-tar')
            pristine = prepare_pristine_tar(source, pkg_name, pkg_version,
                                            pristine_commit_name,
                                            pristine_filters, pristine_prefix,
                                            tmpdir)
        if filters:
            # Re-use sources packed for pristine-tar, if available
            if pristine:
                packed = pristine
            else:
                packed_fn = tempfile.mkstemp(prefix="packed_", dir=tmpdir,
                                             suffix='.tar')[1]
                gbp.log.debug("Packing '%s' to '%s'" % (source.path, packed_fn))
                packed = source.pack(packed_fn)
            unpack_dir = tempfile.mkdtemp(prefix='filtered_', dir=tmpdir)
            filtered = packed.unpack(unpack_dir, filters)
        else:
            filtered = source
    # Handle source archives
    else:
        unpack_dir = tempfile.mkdtemp(prefix='filtered_', dir=tmpdir)
        gbp.log.debug("Unpacking '%s' to '%s'" % (source.path, unpack_dir))
        filtered = source.unpack(unpack_dir, filters)
        if pristine_commit_name:
            pristine = prepare_pristine_tar(source, pkg_name, pkg_version,
                                            pristine_commit_name,
                                            pristine_filters, pristine_prefix,
                                            tmpdir)
    pristine_path = pristine.path if pristine else ''
    return (filtered.unpacked, pristine_path)
<|MERGE_RESOLUTION|>--- conflicted
+++ resolved
@@ -33,8 +33,6 @@
     pass
 
 
-<<<<<<< HEAD
-=======
 def orig_needs_repack(upstream_source, options):
     """
     Determine if the upstream sources needs to be repacked
@@ -57,7 +55,6 @@
     return False
 
 
->>>>>>> dbfc6276
 def cleanup_tmp_tree(tree):
     """remove a tree of temporary files"""
     try:
