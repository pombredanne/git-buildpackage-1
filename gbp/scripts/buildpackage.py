# vim: set fileencoding=utf-8 :
#
# (C) 2006-2014 Guido Günther <agx@sigxcpu.org>
#    This program is free software; you can redistribute it and/or modify
#    it under the terms of the GNU General Public License as published by
#    the Free Software Foundation; either version 2 of the License, or
#    (at your option) any later version.
#
#    This program is distributed in the hope that it will be useful,
#    but WITHOUT ANY WARRANTY; without even the implied warranty of
#    MERCHANTABILITY or FITNESS FOR A PARTICULAR PURPOSE.  See the
#    GNU General Public License for more details.
#
#    You should have received a copy of the GNU General Public License
#    along with this program; if not, write to the Free Software
#    Foundation, Inc., 59 Temple Place, Suite 330, Boston, MA  02111-1307  USA
#
"""run commands to build a debian package out of a git repository"""

import ConfigParser
import errno
import os, os.path
import sys
import time
import gbp.deb as du
from gbp.command_wrappers import (Command,
                                  RunAtCommand, CommandExecFailed,
                                  RemoveTree)
from gbp.config import (GbpOptionParserDebian, GbpOptionGroup)
from gbp.deb.git import (GitRepositoryError, DebianGitRepository)
from gbp.deb.source import DebianSource, DebianSourceError
from gbp.git.vfs import GitVfs
from gbp.deb.upstreamsource import DebianUpstreamSource
from gbp.errors import GbpError
import gbp.log
import gbp.notifications
from gbp.scripts.common.buildpackage import (index_name, wc_names,
                                             git_archive_submodules,
                                             git_archive_single, dump_tree,
                                             write_wc, drop_index)
<<<<<<< HEAD
from gbp.pkg import compressor_opts, compressor_aliases, parse_archive_filename
=======
from gbp.pkg import (UpstreamSource, compressor_opts, compressor_aliases,
                     parse_archive_filename)
>>>>>>> 7f6b72e0

def git_archive(repo, cp, output_dir, tmpdir_base, treeish, comp_type,
                comp_level, with_submodules):
    "create a compressed orig tarball in output_dir using git_archive"
    try:
        comp_opts = compressor_opts[comp_type][0]
    except KeyError:
        raise GbpError("Unsupported compression type '%s'" % comp_type)

    output = os.path.join(output_dir, du.orig_file(cp, comp_type))
    prefix = "%s-%s" % (cp['Source'], cp['Upstream-Version'])

    try:
        if repo.has_submodules() and with_submodules:
            repo.update_submodules()
            git_archive_submodules(repo, treeish, output, tmpdir_base,
                                   prefix, comp_type, comp_level, comp_opts)

        else:
            git_archive_single(repo, treeish, output, prefix,
                               comp_type, comp_level, comp_opts)
    except (GitRepositoryError, CommandExecFailed):
        gbp.log.err("Error generating submodules' archives")
        return False
    except OSError as err:
        gbp.log.err("Error creating %s: %s" % (output, err[0]))
        return False
    except GbpError:
        raise
    except Exception as e:
        gbp.log.err("Error creating %s: %s" % (output, e))
        return False
    return True


def prepare_upstream_tarball(repo, cp, options, tarball_dir, output_dir):
    """
    Make sure we have an upstream tarball. This involves loooking in
    tarball_dir, symlinking or building it.
    """
    options.comp_type = guess_comp_type(repo,
                                        options.comp_type,
                                        cp,
                                        options.tarball_dir)
    orig_file = du.orig_file(cp, options.comp_type)

    # look in tarball_dir first, if found force a symlink to it
    if options.tarball_dir:
        gbp.log.debug("Looking for orig tarball '%s' at '%s'" % (orig_file, tarball_dir))
        if not du.DebianPkgPolicy.symlink_orig(orig_file, tarball_dir, output_dir, force=True):
            gbp.log.info("Orig tarball '%s' not found at '%s'" % (orig_file, tarball_dir))
        else:
            gbp.log.info("Orig tarball '%s' found at '%s'" % (orig_file, tarball_dir))
    # build an orig unless the user forbids it, always build (and overwrite pre-existing) if user forces it
    if options.force_create or (not options.no_create_orig and not du.DebianPkgPolicy.has_orig(orig_file, output_dir)):
        if not pristine_tar_build_orig(repo, cp, output_dir, options):
            upstream_tree = git_archive_build_orig(repo, cp, output_dir, options)
            if options.pristine_tar_commit:
                if repo.pristine_tar.has_commit(cp.name,
                                                cp.upstream_version,
                                                options.comp_type):
                    gbp.log.debug("%s already on pristine tar branch" %
                                  orig_file)
                else:
                    archive = os.path.join(output_dir, orig_file)
                    gbp.log.debug("Adding %s to pristine-tar branch" %
                                  archive)
                    repo.pristine_tar.commit(archive, upstream_tree)


#{ Functions to handle export-dir
def write_tree(repo, options):
    """
    Write a tree of the index or working copy if necessary

    @param repo: the git repository we're acting on
    @type repo: L{GitRepository}
    @return: the sha1 of the tree
    @rtype: C{str}
    """
    if options.export_dir:
        if options.export == index_name:
            tree = repo.write_tree()
        elif options.export in wc_names:
            tree = write_wc(repo,
                            force=wc_names[options.export]['force'],
                            untracked=wc_names[options.export]['untracked'])
        else:
            tree = options.export
        if not repo.has_treeish(tree):
            raise GbpError("%s is not a valid treeish" % tree)
    else:
        tree = None
    return tree


def export_source(repo, tree, source, options, dest_dir, tarball_dir):
    """
    Export a version of the source tree when building in a separate directory

    @param repo: the git repository to export from
    @type repo: L{gbp.git.GitRepository}
    @param source: the source package
    @param options: options to apply
    @param dest_dir: where to export the source to
    @param tarball_dir: where to fetch the tarball from in overlay mode
    @returns: the temporary directory
    """
    # Extract orig tarball if git-overlay option is selected:
    if options.overlay:
        if source.is_native():
            raise GbpError("Cannot overlay Debian native package")
        extract_orig(os.path.join(tarball_dir,
                                  du.orig_file(source.changelog,
                                               options.comp_type)),
                     dest_dir)

    gbp.log.info("Exporting '%s' to '%s'" % (options.export, dest_dir))
    if not dump_tree(repo, dest_dir, tree, options.with_submodules):
        raise GbpError


def move_old_export(target):
    """move a build tree away if it exists"""
    try:
        os.mkdir(target)
    except OSError as (e, msg):
        if e == errno.EEXIST:
            os.rename(target, "%s.obsolete.%s" % (target, time.time()))


def extract_orig(orig_tarball, dest_dir):
    """extract orig tarball to export dir before exporting from git"""
    gbp.log.info("Extracting %s to '%s'" % (os.path.basename(orig_tarball), dest_dir))

    move_old_export(dest_dir)
    upstream = DebianUpstreamSource(orig_tarball)
    upstream.unpack(dest_dir)

    # Check if tarball extracts into a single folder or not:
    if upstream.unpacked != dest_dir:
        # If it extracts a single folder, move its contents to dest_dir:
        gbp.log.debug("Moving %s to %s" % (upstream.unpacked, dest_dir))
        tmpdir = dest_dir + '.new'
        os.rename(upstream.unpacked, tmpdir)
        os.rmdir(dest_dir)
        os.rename(tmpdir, dest_dir)

#}

def source_vfs(repo, options, tree):
    """Init source package info either from git or from working copy"""
    # FIXME: just init the correct vfs
    try:
        if tree:
            source = DebianSource(GitVfs(repo, tree))
        else:
            source = DebianSource('.')
            source.is_native() # check early if this works
    except Exception as e:
        raise GbpError("Can't determine package type: %s" % e)
    return source


def prepare_output_dir(dir):
    """Prepare the directory where the build result will be put"""
    output_dir = dir
    if not dir:
        output_dir = '..'
    output_dir = os.path.abspath(output_dir)

    try:
        os.mkdir(output_dir)
    except OSError as (e, msg):
        if e != errno.EEXIST:
            raise GbpError("Cannot create output dir %s" % output_dir)
    return output_dir

def pristine_tar_build_orig(repo, cp, output_dir, options):
    """
    build orig using pristine-tar
    @return: True: orig tarball build, False: noop
    """
    if options.pristine_tar:
        if not repo.has_branch(repo.pristine_tar_branch):
            gbp.log.warn('Pristine-tar branch "%s" not found' %
                         repo.pristine_tar.branch)
        try:
            repo.pristine_tar.checkout(cp.name,
                                       cp.upstream_version,
                                       options.comp_type,
                                       output_dir)
            return True
        except CommandExecFailed:
            if options.pristine_tar_commit:
                gbp.log.debug("pristine-tar checkout failed, "
                              "will commit tarball due to "
                              "'--pristine-tar-commit'")
            else:
                raise
    return False


def get_upstream_tree(repo, cp, options):
    """Determine the upstream tree from the given options"""
    if options.upstream_tree.upper() == 'TAG':
        if cp['Upstream-Version'] is None:
            raise GitRepositoryError("Can't determine upstream version from changelog")
        upstream_tree = repo.version_to_tag(options.upstream_tag,
                                            cp['Upstream-Version'])
    elif options.upstream_tree.upper() == 'BRANCH':
        if not repo.has_branch(options.upstream_branch):
            raise GbpError("%s is not a valid branch" % options.upstream_branch)
        upstream_tree = options.upstream_branch
    else:
        upstream_tree = options.upstream_tree
    if not repo.has_treeish(upstream_tree):
        raise GbpError("%s is not a valid treeish" % upstream_tree)
    return upstream_tree


def git_archive_build_orig(repo, cp, output_dir, options):
    """
    Build orig tarball using git-archive

    @param cp: the changelog of the package we're acting on
    @type cp: L{ChangeLog}
    @param output_dir: where to put the tarball
    @type output_dir: C{Str}
    @param options: the parsed options
    @type options: C{dict} of options
    @return: the tree we built the tarball from
    @rtype: C{str}
    """
    upstream_tree = get_upstream_tree(repo, cp, options)
    gbp.log.info("%s does not exist, creating from '%s'" % (du.orig_file(cp,
                                                            options.comp_type),
                                                            upstream_tree))
    gbp.log.debug("Building upstream tarball with compression '%s -%s'" %
                  (options.comp_type, options.comp_level))
    if not git_archive(repo, cp, output_dir, options.tmp_dir, upstream_tree,
                       options.comp_type,
                       options.comp_level,
                       options.with_submodules):
        raise GbpError("Cannot create upstream tarball at '%s'" % output_dir)
    return upstream_tree


def guess_comp_type(repo, comp_type, cp, tarball_dir):
    """Guess compression type"""

    srcpkg = cp['Source']
    upstream_version = cp['Upstream-Version']

    if comp_type != 'auto':
        comp_type = compressor_aliases.get(comp_type, comp_type)
        if not compressor_opts.has_key(comp_type):
            gbp.log.warn("Unknown compression type - guessing.")
            comp_type = 'auto'

    if comp_type == 'auto':
        if not repo.has_pristine_tar_branch():
            if not tarball_dir:
                tarball_dir = '..'
            detected = None
            for comp in compressor_opts.keys():
                if du.DebianPkgPolicy.has_orig(du.orig_file(cp, comp), tarball_dir):
                    if detected is not None:
                        raise GbpError("Multiple orig tarballs found.")
                    detected = comp
            if detected is not None:
                comp_type = detected
            else:
                comp_type = 'gzip'
        else:
            regex = 'pristine-tar .* %s_%s\.orig.tar\.' % (srcpkg, upstream_version)
            commits = repo.grep_log(regex, repo.pristine_tar_branch)
            if commits:
                commit = commits[-1]
                gbp.log.debug("Found pristine-tar commit at '%s'" % commit)
            else:
                commit = repo.pristine_tar_branch
            tarball = repo.get_commit_info(commit)['subject']
            (base_name, archive_fmt, comp_type) = parse_archive_filename(tarball)
            gbp.log.debug("Determined compression type '%s'" % comp_type)
            if not comp_type:
                comp_type = 'gzip'
                gbp.log.warn("Unknown compression type of %s, assuming %s" % (tarball, comp_type))
    return comp_type


def setup_pbuilder(options):
    """setup everything to use git-pbuilder"""
    if options.use_pbuilder or options.use_qemubuilder:
        options.builder = 'git-pbuilder'
        options.cleaner = '/bin/true'
        os.environ['DIST'] = options.pbuilder_dist
        if options.pbuilder_arch:
            os.environ['ARCH'] = options.pbuilder_arch
        if options.use_qemubuilder:
            os.environ['BUILDER'] = "qemubuilder"
        if not options.pbuilder_autoconf:
            os.environ['GIT_PBUILDER_AUTOCONF'] = "no"
        if options.pbuilder_options:
            os.environ['GIT_PBUILDER_OPTIONS'] = options.pbuilder_options


def disable_builder(options):
    """Disable builder (and postbuild hook)"""
    gbp.log.info("Disabling builder and postbuild hook")
    options.builder = ''
    options.postbuild = ''
    options.pbuilder = None
    options.qemubuilder = None


def disable_hooks(options):
    """Disable all hooks (except for builder)"""
    for hook in ['cleaner', 'postexport', 'prebuild', 'postbuild', 'posttag']:
        if getattr(options, hook):
            gbp.log.info("Disabling '%s' hook" % hook)
            setattr(options, hook, '')


def changes_file_suffix(dpkg_args):
    """
    >>> changes_file_suffix(['-A'])
    'all'
    >>> changes_file_suffix(['-S'])
    'source'
    >>> changes_file_suffix([]) == du.get_arch()
    True
    """
    if '-S' in dpkg_args:
        return 'source'
    elif '-A' in dpkg_args:
        return 'all'
    else:
        return os.getenv('ARCH', None) or du.get_arch()


def build_parser(name, prefix=None):
    try:
        parser = GbpOptionParserDebian(command=os.path.basename(name), prefix=prefix)
    except ConfigParser.ParsingError as err:
        gbp.log.err(err)
        return None

    tag_group = GbpOptionGroup(parser, "tag options", "options related to git tag creation")
    branch_group = GbpOptionGroup(parser, "branch options", "branch layout options")
    cmd_group = GbpOptionGroup(parser, "external command options", "how and when to invoke external commands and hooks")
    orig_group = GbpOptionGroup(parser, "orig tarball options", "options related to the creation of the orig tarball")
    export_group = GbpOptionGroup(parser, "export build-tree options", "alternative build tree related options")
    parser.add_option_group(tag_group)
    parser.add_option_group(orig_group)
    parser.add_option_group(branch_group)
    parser.add_option_group(cmd_group)
    parser.add_option_group(export_group)

    parser.add_boolean_config_file_option(option_name = "ignore-new", dest="ignore_new")
    parser.add_option("--git-verbose", action="store_true", dest="verbose", default=False,
                      help="verbose command execution")
    parser.add_config_file_option(option_name="color", dest="color", type='tristate')
    parser.add_config_file_option(option_name="color-scheme",
                                  dest="color_scheme")
    parser.add_config_file_option(option_name="notify", dest="notify", type='tristate')
    parser.add_config_file_option(option_name="tmp-dir", dest="tmp_dir")
    tag_group.add_option("--git-tag", action="store_true", dest="tag", default=False,
                      help="create a tag after a successful build")
    tag_group.add_option("--git-tag-only", action="store_true", dest="tag_only", default=False,
                      help="don't build, only tag and run the posttag hook")
    tag_group.add_option("--git-retag", action="store_true", dest="retag", default=False,
                      help="don't fail if the tag already exists")
    tag_group.add_boolean_config_file_option(option_name="sign-tags", dest="sign_tags")
    tag_group.add_config_file_option(option_name="keyid", dest="keyid")
    tag_group.add_config_file_option(option_name="debian-tag", dest="packaging_tag")
    tag_group.add_config_file_option(option_name="upstream-tag", dest="upstream_tag")
    orig_group.add_config_file_option(option_name="upstream-tree", dest="upstream_tree")
    orig_group.add_boolean_config_file_option(option_name="pristine-tar", dest="pristine_tar")
    orig_group.add_boolean_config_file_option(option_name="pristine-tar-commit",
                                              dest="pristine_tar_commit")
    orig_group.add_config_file_option(option_name="force-create", dest="force_create",
                      help="force creation of orig tarball", action="store_true")
    orig_group.add_config_file_option(option_name="no-create-orig", dest="no_create_orig",
                      help="don't create orig tarball", action="store_true")
    orig_group.add_config_file_option(option_name="tarball-dir", dest="tarball_dir", type="path",
                      help="location to look for external tarballs")
    orig_group.add_config_file_option(option_name="compression", dest="comp_type",
                      help="Compression type, default is '%(compression)s'")
    orig_group.add_config_file_option(option_name="compression-level", dest="comp_level",
                      help="Compression level, default is '%(compression-level)s'")
    branch_group.add_config_file_option(option_name="upstream-branch", dest="upstream_branch")
    branch_group.add_config_file_option(option_name="debian-branch", dest="packaging_branch")
    branch_group.add_boolean_config_file_option(option_name = "ignore-branch", dest="ignore_branch")
    branch_group.add_boolean_config_file_option(option_name = "submodules", dest="with_submodules")
    cmd_group.add_config_file_option(option_name="builder", dest="builder",
                      help="command to build the Debian package, default is '%(builder)s'")
    cmd_group.add_config_file_option(option_name="cleaner", dest="cleaner",
                      help="command to clean the working copy, default is '%(cleaner)s'")
    cmd_group.add_config_file_option(option_name="prebuild", dest="prebuild",
                      help="command to run before a build, default is '%(prebuild)s'")
    cmd_group.add_config_file_option(option_name="postexport", dest="postexport",
                      help="command to run after exporting the source tree, default is '%(postexport)s'")
    cmd_group.add_config_file_option(option_name="postbuild", dest="postbuild",
                      help="hook run after a successful build, default is '%(postbuild)s'")
    cmd_group.add_config_file_option(option_name="posttag", dest="posttag",
                      help="hook run after a successful tag operation, default is '%(posttag)s'")
    cmd_group.add_boolean_config_file_option(option_name="pbuilder", dest="use_pbuilder")
    cmd_group.add_boolean_config_file_option(option_name="qemubuilder", dest="use_qemubuilder")
    cmd_group.add_config_file_option(option_name="dist", dest="pbuilder_dist")
    cmd_group.add_config_file_option(option_name="arch", dest="pbuilder_arch")
    cmd_group.add_boolean_config_file_option(option_name = "pbuilder-autoconf", dest="pbuilder_autoconf")
    cmd_group.add_config_file_option(option_name="pbuilder-options", dest="pbuilder_options")
    cmd_group.add_boolean_config_file_option(option_name="build", dest="build")
    cmd_group.add_boolean_config_file_option(option_name="hooks", dest="hooks")
    export_group.add_config_file_option(option_name="export-dir", dest="export_dir", type="path",
                      help="before building the package export the source into EXPORT_DIR, default is '%(export-dir)s'")
    export_group.add_config_file_option("export", dest="export",
                      help="export treeish object TREEISH, default is '%(export)s'", metavar="TREEISH")
    export_group.add_boolean_config_file_option(option_name="purge", dest="purge")
    export_group.add_option("--git-dont-purge", action="store_true", dest="dont_purge", default=False,
                            help="deprecated, use --git-no-purge instead")
    export_group.add_boolean_config_file_option(option_name="overlay", dest="overlay")
    return parser


def parse_args(argv, prefix):
    args = [ arg for arg in argv[1:] if arg.find('--%s' % prefix) == 0 ]
    dpkg_args = [ arg for arg in argv[1:] if arg.find('--%s' % prefix) == -1 ]

    # We handle these although they don't have a --git- prefix
    for arg in [ "--help", "-h", "--version" ]:
        if arg in dpkg_args:
            args.append(arg)

    parser = build_parser(argv[0], prefix=prefix)
    if not parser:
        return None, None, None
    options, args = parser.parse_args(args)

    gbp.log.setup(options.color, options.verbose, options.color_scheme)
    if not options.build:
        disable_builder(options)
        dpkg_args = []
    if not options.hooks:
        disable_hooks(options)
    if options.retag:
        if not options.tag and not options.tag_only:
            gbp.log.err("'--%sretag' needs either '--%stag' or '--%stag-only'" % (prefix, prefix, prefix))
            return None, None, None

    if options.overlay and not options.export_dir:
        gbp.log.err("Overlay must be used with --git-export-dir")
        return None, None, None

    # --git-dont-purge is deprecated:
    if options.dont_purge:
        gbp.log.warning("--git-dont-purge is depreceted, use --git-no-purge instead")
        options.purge = False

    return options, args, dpkg_args


class Hook(RunAtCommand):
    "A hook run during the build"
    def __init__(self, name, *args, **kwargs):
        RunAtCommand.__init__(self, *args, **kwargs)
        self.run_error = '%s-hook %s' % (name, self.run_error)


def main(argv):
    retval = 0
    prefix = "git-"
    source = None
    branch = None

    options, gbp_args, dpkg_args = parse_args(argv, prefix)

    if not options:
        return 1

    try:
        repo = DebianGitRepository(os.path.curdir)
    except GitRepositoryError:
        gbp.log.err("%s is not a git repository" % (os.path.abspath('.')))
        return 1
    else:
        repo_dir = os.path.abspath(os.path.curdir)

    try:
        Command(options.cleaner, shell=True)()
        if not options.ignore_new:
            (ret, out) = repo.is_clean()
            if not ret:
                gbp.log.err("You have uncommitted changes in your source tree:")
                gbp.log.err(out)
                raise GbpError("Use --git-ignore-new to ignore.")

        try:
            branch = repo.get_branch()
        except GitRepositoryError:
            # Not being on any branch is o.k. with --git-ignore-branch
            if not options.ignore_branch:
                raise

        if not options.ignore_new and not options.ignore_branch:
            if branch != options.packaging_branch:
                gbp.log.err("You are not on branch '%s' but on '%s'" % (options.packaging_branch, branch))
                raise GbpError("Use --git-ignore-branch to ignore or --git-debian-branch to set the branch name.")

        tree = write_tree(repo, options)
        source = source_vfs(repo, options, tree)
        if not options.tag_only:
            output_dir = prepare_output_dir(options.export_dir)
            tarball_dir = options.tarball_dir or output_dir

            # Get/build the upstream tarball if necessary. We delay this in
            # case of a postexport hook so the hook gets a chance to modify the
            # sources and create different tarballs (#640382)
            # We don't delay it in general since we want to fail early if the
            # tarball is missing.
            if not source.is_native():
                if options.postexport:
                    gbp.log.info("Postexport hook set, delaying tarball creation")
                else:
                    prepare_upstream_tarball(repo, source.changelog, options, tarball_dir,
                                             output_dir)

            # Export to another build dir if requested:
            if options.export_dir:
                tmp_dir = os.path.join(output_dir, "%s-tmp" % source.sourcepkg)
                export_source(repo, tree, source, options, tmp_dir, output_dir)

                # Run postexport hook
                if options.postexport:
                    Hook('Postexport', options.postexport, shell=True,
                         extra_env={'GBP_GIT_DIR': repo.git_dir,
                                    'GBP_TMP_DIR': tmp_dir})(dir=tmp_dir)

                major = (source.changelog.debian_version if source.is_native()
                         else source.changelog.upstream_version)
                export_dir = os.path.join(output_dir, "%s-%s" % (source.sourcepkg, major))
                gbp.log.info("Moving '%s' to '%s'" % (tmp_dir, export_dir))
                move_old_export(export_dir)
                os.rename(tmp_dir, export_dir)

                # Delayed tarball creation in case a postexport hook is used:
                if not source.is_native() and options.postexport:
                    prepare_upstream_tarball(repo, source.changelog, options, tarball_dir,
                                             output_dir)

            if options.export_dir:
                build_dir = export_dir
            else:
                build_dir = repo_dir

            if options.prebuild:
                Hook('Prebuild', options.prebuild, shell=True,
                     extra_env={'GBP_GIT_DIR': repo.git_dir,
                                'GBP_BUILD_DIR': build_dir})(dir=build_dir)

            setup_pbuilder(options)
            # Finally build the package:
            RunAtCommand(options.builder, dpkg_args, shell=True,
                         extra_env={'GBP_BUILD_DIR': build_dir})(dir=build_dir)
            if options.postbuild:
                changes = os.path.abspath("%s/../%s_%s_%s.changes" %
                                          (build_dir,
                                           source.sourcepkg,
                                           source.changelog.noepoch,
                                           changes_file_suffix(dpkg_args)))
                gbp.log.debug("Looking for changes file %s" % changes)
                Hook('Postbuild', options.postbuild, shell=True,
                     extra_env={'GBP_CHANGES_FILE': changes,
                                'GBP_BUILD_DIR': build_dir})()
        if options.tag or options.tag_only:
            tag = repo.version_to_tag(options.packaging_tag, source.changelog.version)
            gbp.log.info("Tagging %s as %s" % (source.changelog.version, tag))
            if options.retag and repo.has_tag(tag):
                repo.delete_tag(tag)
            repo.create_tag(name=tag,
                            msg="%s Debian release %s" % (source.sourcepkg,
                                                          source.changelog.version),
                            sign=options.sign_tags, keyid=options.keyid)
            if options.posttag:
                sha = repo.rev_parse("%s^{}" % tag)
                Hook('Posttag', options.posttag, shell=True,
                     extra_env={'GBP_TAG': tag,
                                'GBP_BRANCH': branch or '(no branch)',
                                'GBP_SHA1': sha})()
    except CommandExecFailed:
        retval = 1
    except (GbpError, GitRepositoryError) as err:
        if len(err.__str__()):
            gbp.log.err(err)
        retval = 1
    except DebianSourceError as err:
        gbp.log.err(err)
        source = None
        retval = 1
    finally:
        drop_index(repo)

    if not options.tag_only:
        if options.export_dir and options.purge and not retval:
            RemoveTree(export_dir)()

        if source:
            summary, msg = gbp.notifications.build_msg(source.changelog,
                                                       not retval)
            if not gbp.notifications.notify(summary, msg, options.notify):
                gbp.log.err("Failed to send notification")
                retval = 1

    return retval

if __name__ == '__main__':
    sys.exit(main(sys.argv))

# vim:et:ts=4:sw=4:et:sts=4:ai:set list listchars=tab\:»·,trail\:·:<|MERGE_RESOLUTION|>--- conflicted
+++ resolved
@@ -38,12 +38,8 @@
                                              git_archive_submodules,
                                              git_archive_single, dump_tree,
                                              write_wc, drop_index)
-<<<<<<< HEAD
-from gbp.pkg import compressor_opts, compressor_aliases, parse_archive_filename
-=======
 from gbp.pkg import (UpstreamSource, compressor_opts, compressor_aliases,
                      parse_archive_filename)
->>>>>>> 7f6b72e0
 
 def git_archive(repo, cp, output_dir, tmpdir_base, treeish, comp_type,
                 comp_level, with_submodules):
