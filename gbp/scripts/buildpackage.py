# vim: set fileencoding=utf-8 :
#
# (C) 2006-2014 Guido Günther <agx@sigxcpu.org>
#    This program is free software; you can redistribute it and/or modify
#    it under the terms of the GNU General Public License as published by
#    the Free Software Foundation; either version 2 of the License, or
#    (at your option) any later version.
#
#    This program is distributed in the hope that it will be useful,
#    but WITHOUT ANY WARRANTY; without even the implied warranty of
#    MERCHANTABILITY or FITNESS FOR A PARTICULAR PURPOSE.  See the
#    GNU General Public License for more details.
#
#    You should have received a copy of the GNU General Public License
#    along with this program; if not, write to the Free Software
#    Foundation, Inc., 59 Temple Place, Suite 330, Boston, MA  02111-1307  USA
#
"""run commands to build a debian package out of a git repository"""

import ConfigParser
import errno
import os, os.path
import sys
import time
import gbp.deb as du
from gbp.command_wrappers import (Command,
                                  RunAtCommand, CommandExecFailed,
                                  RemoveTree)
from gbp.config import (GbpOptionParserDebian, GbpOptionGroup)
from gbp.deb.git import (GitRepositoryError, DebianGitRepository)
from gbp.deb.source import DebianSource, DebianSourceError
from gbp.git.vfs import GitVfs
from gbp.deb.upstreamsource import DebianUpstreamSource
from gbp.errors import GbpError
import gbp.log
import gbp.notifications
from gbp.scripts.common.buildpackage import (index_name, wc_names,
                                             git_archive_submodules,
                                             git_archive_single, dump_tree,
                                             write_wc, drop_index)
from gbp.pkg import compressor_opts, compressor_aliases, parse_archive_filename

def git_archive(repo, cp, output_dir, tmpdir_base, treeish, comp_type,
                comp_level, with_submodules):
    "create a compressed orig tarball in output_dir using git_archive"
    try:
        comp_opts = compressor_opts[comp_type][0]
    except KeyError:
        raise GbpError("Unsupported compression type '%s'" % comp_type)

    output = os.path.join(output_dir, du.orig_file(cp, comp_type))
    prefix = "%s-%s" % (cp['Source'], cp['Upstream-Version'])

    try:
        if repo.has_submodules() and with_submodules:
            repo.update_submodules()
            git_archive_submodules(repo, treeish, output, tmpdir_base,
                                   prefix, comp_type, comp_level, comp_opts)

        else:
            git_archive_single(repo, treeish, output, prefix,
                               comp_type, comp_level, comp_opts)
    except (GitRepositoryError, CommandExecFailed):
        gbp.log.err("Error generating submodules' archives")
        return False
    except OSError as err:
        gbp.log.err("Error creating %s: %s" % (output, err[0]))
        return False
    except GbpError:
        raise
    except Exception as e:
        gbp.log.err("Error creating %s: %s" % (output, e))
        return False
    return True


def prepare_upstream_tarball(repo, cp, options, tarball_dir, output_dir):
    """
    Make sure we have an upstream tarball. This involves loooking in
    tarball_dir, symlinking or building it.
    """
    options.comp_type = guess_comp_type(repo,
                                        options.comp_type,
                                        cp,
                                        options.tarball_dir)
    orig_file = du.orig_file(cp, options.comp_type)

    # look in tarball_dir first, if found force a symlink to it
    if options.tarball_dir:
        gbp.log.debug("Looking for orig tarball '%s' at '%s'" % (orig_file, tarball_dir))
        if not du.DebianPkgPolicy.symlink_orig(orig_file, tarball_dir, output_dir, force=True):
            gbp.log.info("Orig tarball '%s' not found at '%s'" % (orig_file, tarball_dir))
        else:
            gbp.log.info("Orig tarball '%s' found at '%s'" % (orig_file, tarball_dir))
    # build an orig unless the user forbids it, always build (and overwrite pre-existing) if user forces it
    if options.force_create or (not options.no_create_orig and not du.DebianPkgPolicy.has_orig(orig_file, output_dir)):
        if not pristine_tar_build_orig(repo, cp, output_dir, options):
            upstream_tree = git_archive_build_orig(repo, cp, output_dir, options)
            if options.pristine_tar_commit:
                if repo.pristine_tar.has_commit(cp.name,
                                                cp.upstream_version,
                                                options.comp_type):
                    gbp.log.debug("%s already on pristine tar branch" %
                                  orig_file)
                else:
                    archive = os.path.join(output_dir, orig_file)
                    gbp.log.debug("Adding %s to pristine-tar branch" %
                                  archive)
                    repo.pristine_tar.commit(archive, upstream_tree)


#{ Functions to handle export-dir
def write_tree(repo, options):
    """
    Write a tree of the index or working copy if necessary

    @param repo: the git repository we're acting on
    @type repo: L{GitRepository}
    @return: the sha1 of the tree
    @rtype: C{str}
    """
    if options.export_dir:
        if options.export == index_name:
            tree = repo.write_tree()
        elif options.export in wc_names:
            tree = write_wc(repo,
                            force=wc_names[options.export]['force'],
                            untracked=wc_names[options.export]['untracked'])
        else:
            tree = options.export
        if not repo.has_treeish(tree):
            raise GbpError("%s is not a valid treeish" % tree)
    else:
        tree = None
    return tree


def export_source(repo, tree, source, options, dest_dir, tarball_dir):
    """
    Export a version of the source tree when building in a separate directory

    @param repo: the git repository to export from
    @type repo: L{gbp.git.GitRepository}
    @param source: the source package
    @param options: options to apply
    @param dest_dir: where to export the source to
    @param tarball_dir: where to fetch the tarball from in overlay mode
    @returns: the temporary directory
    """
    # Extract orig tarball if git-overlay option is selected:
    if options.overlay:
        if source.is_native():
            raise GbpError("Cannot overlay Debian native package")
        extract_orig(os.path.join(tarball_dir,
                                  du.orig_file(source.changelog,
                                               options.comp_type)),
                     dest_dir)

    gbp.log.info("Exporting '%s' to '%s'" % (options.export, dest_dir))
    if not dump_tree(repo, dest_dir, tree, options.with_submodules):
        raise GbpError


def move_old_export(target):
    """move a build tree away if it exists"""
    try:
        os.mkdir(target)
    except OSError as (e, msg):
        if e == errno.EEXIST:
            os.rename(target, "%s.obsolete.%s" % (target, time.time()))


def extract_orig(orig_tarball, dest_dir):
    """extract orig tarball to export dir before exporting from git"""
    gbp.log.info("Extracting %s to '%s'" % (os.path.basename(orig_tarball), dest_dir))

    move_old_export(dest_dir)
    upstream = DebianUpstreamSource(orig_tarball)
    upstream.unpack(dest_dir)

    # Check if tarball extracts into a single folder or not:
    if upstream.unpacked != dest_dir:
        # If it extracts a single folder, move its contents to dest_dir:
        gbp.log.debug("Moving %s to %s" % (upstream.unpacked, dest_dir))
        tmpdir = dest_dir + '.new'
        os.rename(upstream.unpacked, tmpdir)
        os.rmdir(dest_dir)
        os.rename(tmpdir, dest_dir)

#}

def source_vfs(repo, options, tree):
    """Init source package info either from git or from working copy"""
    # FIXME: just init the correct vfs
    try:
        if tree:
            source = DebianSource(GitVfs(repo, tree))
        else:
            source = DebianSource('.')
            source.is_native() # check early if this works
    except Exception as e:
        raise GbpError("Can't determine package type: %s" % e)
    return source


def prepare_output_dir(dir):
    """Prepare the directory where the build result will be put"""
    output_dir = dir
    if not dir:
        output_dir = '..'
    output_dir = os.path.abspath(output_dir)

    try:
        os.mkdir(output_dir)
    except OSError as (e, msg):
        if e != errno.EEXIST:
            raise GbpError("Cannot create output dir %s" % output_dir)
    return output_dir

def pristine_tar_build_orig(repo, cp, output_dir, options):
    """
    build orig using pristine-tar
    @return: True: orig tarball build, False: noop
    """
    if options.pristine_tar:
        if not repo.has_branch(repo.pristine_tar_branch):
            gbp.log.warn('Pristine-tar branch "%s" not found' %
                         repo.pristine_tar.branch)
        try:
            repo.pristine_tar.checkout(cp.name,
                                       cp.upstream_version,
                                       options.comp_type,
                                       output_dir)
            return True
        except CommandExecFailed:
            if options.pristine_tar_commit:
                gbp.log.debug("pristine-tar checkout failed, "
                              "will commit tarball due to "
                              "'--pristine-tar-commit'")
            else:
                raise
    return False


def get_upstream_tree(repo, cp, options):
    """Determine the upstream tree from the given options"""
    if options.upstream_tree.upper() == 'TAG':
        if cp['Upstream-Version'] is None:
            raise GitRepositoryError("Can't determine upstream version from changelog")
        upstream_tree = repo.version_to_tag(options.upstream_tag,
                                            cp['Upstream-Version'])
    elif options.upstream_tree.upper() == 'BRANCH':
        if not repo.has_branch(options.upstream_branch):
            raise GbpError("%s is not a valid branch" % options.upstream_branch)
        upstream_tree = options.upstream_branch
    else:
        upstream_tree = options.upstream_tree
    if not repo.has_treeish(upstream_tree):
        raise GbpError("%s is not a valid treeish" % upstream_tree)
    return upstream_tree


def git_archive_build_orig(repo, cp, output_dir, options):
    """
    Build orig tarball using git-archive

    @param cp: the changelog of the package we're acting on
    @type cp: L{ChangeLog}
    @param output_dir: where to put the tarball
    @type output_dir: C{Str}
    @param options: the parsed options
    @type options: C{dict} of options
    @return: the tree we built the tarball from
    @rtype: C{str}
    """
    upstream_tree = get_upstream_tree(repo, cp, options)
    gbp.log.info("%s does not exist, creating from '%s'" % (du.orig_file(cp,
                                                            options.comp_type),
                                                            upstream_tree))
    gbp.log.debug("Building upstream tarball with compression '%s -%s'" %
                  (options.comp_type, options.comp_level))
    if not git_archive(repo, cp, output_dir, options.tmp_dir, upstream_tree,
                       options.comp_type,
                       options.comp_level,
                       options.with_submodules):
        raise GbpError("Cannot create upstream tarball at '%s'" % output_dir)
    return upstream_tree


def guess_comp_type(repo, comp_type, cp, tarball_dir):
    """Guess compression type"""

    srcpkg = cp['Source']
    upstream_version = cp['Upstream-Version']

    if comp_type != 'auto':
        comp_type = compressor_aliases.get(comp_type, comp_type)
        if not compressor_opts.has_key(comp_type):
            gbp.log.warn("Unknown compression type - guessing.")
            comp_type = 'auto'

    if comp_type == 'auto':
        if not repo.has_pristine_tar_branch():
            if not tarball_dir:
                tarball_dir = '..'
            detected = None
            for comp in compressor_opts.keys():
                if du.DebianPkgPolicy.has_orig(du.orig_file(cp, comp), tarball_dir):
                    if detected is not None:
                        raise GbpError("Multiple orig tarballs found.")
                    detected = comp
            if detected is not None:
                comp_type = detected
            else:
                comp_type = 'gzip'
        else:
            regex = 'pristine-tar .* %s_%s\.orig.tar\.' % (srcpkg, upstream_version)
            commits = repo.grep_log(regex, repo.pristine_tar_branch)
            if commits:
                commit = commits[-1]
                gbp.log.debug("Found pristine-tar commit at '%s'" % commit)
            else:
                commit = repo.pristine_tar_branch
            tarball = repo.get_commit_info(commit)['subject']
            (base_name, archive_fmt, comp_type) = parse_archive_filename(tarball)
            gbp.log.debug("Determined compression type '%s'" % comp_type)
            if not comp_type:
                comp_type = 'gzip'
                gbp.log.warn("Unknown compression type of %s, assuming %s" % (tarball, comp_type))
    return comp_type


def setup_pbuilder(options):
    """setup everything to use git-pbuilder"""
    if options.use_pbuilder or options.use_qemubuilder:
        options.builder = 'git-pbuilder'
        options.cleaner = '/bin/true'
        os.environ['DIST'] = options.pbuilder_dist
        if options.pbuilder_arch:
            os.environ['ARCH'] = options.pbuilder_arch
        if options.use_qemubuilder:
            os.environ['BUILDER'] = "qemubuilder"
        if not options.pbuilder_autoconf:
            os.environ['GIT_PBUILDER_AUTOCONF'] = "no"
        if options.pbuilder_options:
            os.environ['GIT_PBUILDER_OPTIONS'] = options.pbuilder_options


def disable_builder(options):
    """Disable builder (and postbuild hook)"""
    gbp.log.info("Disabling builder and postbuild hook")
    options.builder = ''
    options.postbuild = ''
    options.pbuilder = None
    options.qemubuilder = None


def disable_hooks(options):
    """Disable all hooks (except for builder)"""
    for hook in ['cleaner', 'postexport', 'prebuild', 'postbuild', 'posttag']:
        if getattr(options, hook):
            gbp.log.info("Disabling '%s' hook" % hook)
            setattr(options, hook, '')


def changes_file_suffix(dpkg_args):
    """
    >>> changes_file_suffix(['-A'])
    'all'
    >>> changes_file_suffix(['-S'])
    'source'
    >>> changes_file_suffix([]) == du.get_arch()
    True
    """
    if '-S' in dpkg_args:
        return 'source'
    elif '-A' in dpkg_args:
        return 'all'
    else:
        return os.getenv('ARCH', None) or du.get_arch()


def build_parser(name, prefix=None):
    try:
        parser = GbpOptionParserDebian(command=os.path.basename(name), prefix=prefix)
    except ConfigParser.ParsingError as err:
        gbp.log.err(err)
        return None

    tag_group = GbpOptionGroup(parser, "tag options", "options related to git tag creation")
    branch_group = GbpOptionGroup(parser, "branch options", "branch layout options")
    cmd_group = GbpOptionGroup(parser, "external command options", "how and when to invoke external commands and hooks")
    orig_group = GbpOptionGroup(parser, "orig tarball options", "options related to the creation of the orig tarball")
    export_group = GbpOptionGroup(parser, "export build-tree options", "alternative build tree related options")
    parser.add_option_group(tag_group)
    parser.add_option_group(orig_group)
    parser.add_option_group(branch_group)
    parser.add_option_group(cmd_group)
    parser.add_option_group(export_group)

    parser.add_boolean_config_file_option(option_name = "ignore-new", dest="ignore_new")
    parser.add_option("--git-verbose", action="store_true", dest="verbose", default=False,
                      help="verbose command execution")
    parser.add_config_file_option(option_name="color", dest="color", type='tristate')
    parser.add_config_file_option(option_name="color-scheme",
                                  dest="color_scheme")
    parser.add_config_file_option(option_name="notify", dest="notify", type='tristate')
    parser.add_config_file_option(option_name="tmp-dir", dest="tmp_dir")
    tag_group.add_option("--git-tag", action="store_true", dest="tag", default=False,
                      help="create a tag after a successful build")
    tag_group.add_option("--git-tag-only", action="store_true", dest="tag_only", default=False,
                      help="don't build, only tag and run the posttag hook")
    tag_group.add_option("--git-retag", action="store_true", dest="retag", default=False,
                      help="don't fail if the tag already exists")
    tag_group.add_boolean_config_file_option(option_name="sign-tags", dest="sign_tags")
    tag_group.add_config_file_option(option_name="keyid", dest="keyid")
    tag_group.add_config_file_option(option_name="debian-tag", dest="packaging_tag")
    tag_group.add_config_file_option(option_name="upstream-tag", dest="upstream_tag")
    orig_group.add_config_file_option(option_name="upstream-tree", dest="upstream_tree")
    orig_group.add_boolean_config_file_option(option_name="pristine-tar", dest="pristine_tar")
    orig_group.add_boolean_config_file_option(option_name="pristine-tar-commit",
                                              dest="pristine_tar_commit")
    orig_group.add_config_file_option(option_name="force-create", dest="force_create",
                      help="force creation of orig tarball", action="store_true")
    orig_group.add_config_file_option(option_name="no-create-orig", dest="no_create_orig",
                      help="don't create orig tarball", action="store_true")
    orig_group.add_config_file_option(option_name="tarball-dir", dest="tarball_dir", type="path",
                      help="location to look for external tarballs")
    orig_group.add_config_file_option(option_name="compression", dest="comp_type",
                      help="Compression type, default is '%(compression)s'")
    orig_group.add_config_file_option(option_name="compression-level", dest="comp_level",
                      help="Compression level, default is '%(compression-level)s'")
    branch_group.add_config_file_option(option_name="upstream-branch", dest="upstream_branch")
    branch_group.add_config_file_option(option_name="debian-branch", dest="packaging_branch")
    branch_group.add_boolean_config_file_option(option_name = "ignore-branch", dest="ignore_branch")
    branch_group.add_boolean_config_file_option(option_name = "submodules", dest="with_submodules")
    cmd_group.add_config_file_option(option_name="builder", dest="builder",
                      help="command to build the Debian package, default is '%(builder)s'")
    cmd_group.add_config_file_option(option_name="cleaner", dest="cleaner",
                      help="command to clean the working copy, default is '%(cleaner)s'")
    cmd_group.add_config_file_option(option_name="prebuild", dest="prebuild",
                      help="command to run before a build, default is '%(prebuild)s'")
    cmd_group.add_config_file_option(option_name="postexport", dest="postexport",
                      help="command to run after exporting the source tree, default is '%(postexport)s'")
    cmd_group.add_config_file_option(option_name="postbuild", dest="postbuild",
                      help="hook run after a successful build, default is '%(postbuild)s'")
    cmd_group.add_config_file_option(option_name="posttag", dest="posttag",
                      help="hook run after a successful tag operation, default is '%(posttag)s'")
    cmd_group.add_boolean_config_file_option(option_name="pbuilder", dest="use_pbuilder")
    cmd_group.add_boolean_config_file_option(option_name="qemubuilder", dest="use_qemubuilder")
    cmd_group.add_config_file_option(option_name="dist", dest="pbuilder_dist")
    cmd_group.add_config_file_option(option_name="arch", dest="pbuilder_arch")
    cmd_group.add_boolean_config_file_option(option_name = "pbuilder-autoconf", dest="pbuilder_autoconf")
    cmd_group.add_config_file_option(option_name="pbuilder-options", dest="pbuilder_options")
    cmd_group.add_boolean_config_file_option(option_name="build", dest="build")
    cmd_group.add_boolean_config_file_option(option_name="hooks", dest="hooks")
    export_group.add_config_file_option(option_name="export-dir", dest="export_dir", type="path",
                      help="before building the package export the source into EXPORT_DIR, default is '%(export-dir)s'")
    export_group.add_config_file_option("export", dest="export",
                      help="export treeish object TREEISH, default is '%(export)s'", metavar="TREEISH")
    export_group.add_boolean_config_file_option(option_name="purge", dest="purge")
    export_group.add_option("--git-dont-purge", action="store_true", dest="dont_purge", default=False,
                            help="deprecated, use --git-no-purge instead")
    export_group.add_boolean_config_file_option(option_name="overlay", dest="overlay")
    return parser


def parse_args(argv, prefix):
    args = [ arg for arg in argv[1:] if arg.find('--%s' % prefix) == 0 ]
    dpkg_args = [ arg for arg in argv[1:] if arg.find('--%s' % prefix) == -1 ]

    # We handle these although they don't have a --git- prefix
    for arg in [ "--help", "-h", "--version" ]:
        if arg in dpkg_args:
            args.append(arg)

    parser = build_parser(argv[0], prefix=prefix)
    if not parser:
        return None, None, None
    options, args = parser.parse_args(args)

    gbp.log.setup(options.color, options.verbose, options.color_scheme)
    if not options.build:
        disable_builder(options)
        dpkg_args = []
    if not options.hooks:
        disable_hooks(options)
    if options.retag:
        if not options.tag and not options.tag_only:
            gbp.log.err("'--%sretag' needs either '--%stag' or '--%stag-only'" % (prefix, prefix, prefix))
            return None, None, None

    if options.overlay and not options.export_dir:
        gbp.log.err("Overlay must be used with --git-export-dir")
        return None, None, None

    # --git-dont-purge is deprecated:
    if options.dont_purge:
        gbp.log.warning("--git-dont-purge is depreceted, use --git-no-purge instead")
        options.purge = False

    return options, args, dpkg_args


class Hook(RunAtCommand):
    "A hook run during the build"
    def __init__(self, name, *args, **kwargs):
        RunAtCommand.__init__(self, *args, **kwargs)
        self.run_error = '%s-hook %s' % (name, self.run_error)


def main(argv):
    retval = 0
    prefix = "git-"
    source = None
    branch = None

    options, gbp_args, dpkg_args = parse_args(argv, prefix)

    if not options:
        return 1

    try:
        repo = DebianGitRepository(os.path.curdir)
    except GitRepositoryError:
        gbp.log.err("%s is not a git repository" % (os.path.abspath('.')))
        return 1
    else:
        repo_dir = os.path.abspath(os.path.curdir)

    try:
        Command(options.cleaner, shell=True)()
        if not options.ignore_new:
            (ret, out) = repo.is_clean()
            if not ret:
                gbp.log.err("You have uncommitted changes in your source tree:")
                gbp.log.err(out)
                raise GbpError("Use --git-ignore-new to ignore.")

        try:
            branch = repo.get_branch()
        except GitRepositoryError:
            # Not being on any branch is o.k. with --git-ignore-branch
            if not options.ignore_branch:
                raise

        if not options.ignore_new and not options.ignore_branch:
            if branch != options.packaging_branch:
                gbp.log.err("You are not on branch '%s' but on '%s'" % (options.packaging_branch, branch))
                raise GbpError("Use --git-ignore-branch to ignore or --git-debian-branch to set the branch name.")

        tree = write_tree(repo, options)
        source = source_vfs(repo, options, tree)
        if not options.tag_only:
            output_dir = prepare_output_dir(options.export_dir)
            tarball_dir = options.tarball_dir or output_dir

            # Get/build the upstream tarball if necessary. We delay this in
            # case of a postexport hook so the hook gets a chance to modify the
            # sources and create different tarballs (#640382)
            # We don't delay it in general since we want to fail early if the
            # tarball is missing.
            if not source.is_native():
                if options.postexport:
                    gbp.log.info("Postexport hook set, delaying tarball creation")
                else:
                    prepare_upstream_tarball(repo, source.changelog, options, tarball_dir,
                                             output_dir)

            # Export to another build dir if requested:
            if options.export_dir:
                tmp_dir = os.path.join(output_dir, "%s-tmp" % source.sourcepkg)
                export_source(repo, tree, source, options, tmp_dir, output_dir)

                # Run postexport hook
                if options.postexport:
                    Hook('Postexport', options.postexport, shell=True,
                         extra_env={'GBP_GIT_DIR': repo.git_dir,
                                    'GBP_TMP_DIR': tmp_dir})(dir=tmp_dir)

                major = (source.changelog.debian_version if source.is_native()
                         else source.changelog.upstream_version)
                export_dir = os.path.join(output_dir, "%s-%s" % (source.sourcepkg, major))
                gbp.log.info("Moving '%s' to '%s'" % (tmp_dir, export_dir))
                move_old_export(export_dir)
                os.rename(tmp_dir, export_dir)

                # Delayed tarball creation in case a postexport hook is used:
                if not source.is_native() and options.postexport:
                    prepare_upstream_tarball(repo, source.changelog, options, tarball_dir,
                                             output_dir)

            if options.export_dir:
                build_dir = export_dir
            else:
                build_dir = repo_dir

            if options.prebuild:
                Hook('Prebuild', options.prebuild, shell=True,
                     extra_env={'GBP_GIT_DIR': repo.git_dir,
                                'GBP_BUILD_DIR': build_dir})(dir=build_dir)

            setup_pbuilder(options)
            # Finally build the package:
            RunAtCommand(options.builder, dpkg_args, shell=True,
                         extra_env={'GBP_BUILD_DIR': build_dir})(dir=build_dir)
            if options.postbuild:
                changes = os.path.abspath("%s/../%s_%s_%s.changes" %
                                          (build_dir,
                                           source.sourcepkg,
                                           source.changelog.noepoch,
                                           changes_file_suffix(dpkg_args)))
                gbp.log.debug("Looking for changes file %s" % changes)
                Hook('Postbuild', options.postbuild, shell=True,
                     extra_env={'GBP_CHANGES_FILE': changes,
                                'GBP_BUILD_DIR': build_dir})()
        if options.tag or options.tag_only:
<<<<<<< HEAD
            gbp.log.info("Tagging %s" % source.changelog.version)
            tag = repo.version_to_tag(options.packaging_tag, source.changelog.version)
=======
            tag = repo.version_to_tag(options.debian_tag, source.changelog.version)
            gbp.log.info("Tagging %s as %s" % (source.changelog.version, tag))
>>>>>>> 0b1fc0d6
            if options.retag and repo.has_tag(tag):
                repo.delete_tag(tag)
            repo.create_tag(name=tag,
                            msg="%s Debian release %s" % (source.sourcepkg,
                                                          source.changelog.version),
                            sign=options.sign_tags, keyid=options.keyid)
            if options.posttag:
                sha = repo.rev_parse("%s^{}" % tag)
                Hook('Posttag', options.posttag, shell=True,
                     extra_env={'GBP_TAG': tag,
                                'GBP_BRANCH': branch or '(no branch)',
                                'GBP_SHA1': sha})()
    except CommandExecFailed:
        retval = 1
    except (GbpError, GitRepositoryError) as err:
        if len(err.__str__()):
            gbp.log.err(err)
        retval = 1
    except DebianSourceError as err:
        gbp.log.err(err)
        source = None
        retval = 1
    finally:
        drop_index(repo)

    if not options.tag_only:
        if options.export_dir and options.purge and not retval:
            RemoveTree(export_dir)()

        if source:
            summary, msg = gbp.notifications.build_msg(source.changelog,
                                                       not retval)
            if not gbp.notifications.notify(summary, msg, options.notify):
                gbp.log.err("Failed to send notification")
                retval = 1

    return retval

if __name__ == '__main__':
    sys.exit(main(sys.argv))

# vim:et:ts=4:sw=4:et:sts=4:ai:set list listchars=tab\:»·,trail\:·:<|MERGE_RESOLUTION|>--- conflicted
+++ resolved
@@ -615,13 +615,8 @@
                      extra_env={'GBP_CHANGES_FILE': changes,
                                 'GBP_BUILD_DIR': build_dir})()
         if options.tag or options.tag_only:
-<<<<<<< HEAD
-            gbp.log.info("Tagging %s" % source.changelog.version)
             tag = repo.version_to_tag(options.packaging_tag, source.changelog.version)
-=======
-            tag = repo.version_to_tag(options.debian_tag, source.changelog.version)
             gbp.log.info("Tagging %s as %s" % (source.changelog.version, tag))
->>>>>>> 0b1fc0d6
             if options.retag and repo.has_tag(tag):
                 repo.delete_tag(tag)
             repo.create_tag(name=tag,
