# vim: set fileencoding=utf-8 :
#
# (C) 2006,2007 Guido Guenther <agx@sigxcpu.org>
# (C) 2012 Intel Corporation <markus.lehtonen@linux.intel.com>
#    This program is free software; you can redistribute it and/or modify
#    it under the terms of the GNU General Public License as published by
#    the Free Software Foundation; either version 2 of the License, or
#    (at your option) any later version.
#
#    This program is distributed in the hope that it will be useful,
#    but WITHOUT ANY WARRANTY; without even the implied warranty of
#    MERCHANTABILITY or FITNESS FOR A PARTICULAR PURPOSE.  See the
#    GNU General Public License for more details.
#
#    You should have received a copy of the GNU General Public License
#    along with this program; if not, write to the Free Software
#    Foundation, Inc., 59 Temple Place, Suite 330, Boston, MA  02111-1307  USA
"""Common functionality of the Debian/RPM package helpers"""

import os
import re
import glob
import stat
import subprocess
import zipfile

import gbp.command_wrappers as gbpc
from gbp.errors import GbpError

# compression types, extra options and extensions
compressor_opts = { 'gzip'  : [ ['-n'], 'gz' ],
                    'bzip2' : [ [], 'bz2' ],
                    'lzma'  : [ [], 'lzma' ],
                    'xz'    : [ [], 'xz' ] }

# Map frequently used names of compression types to the internal ones:
compressor_aliases = { 'bz2' : 'bzip2',
                       'gz'  : 'gzip', }

# Supported archive formats
archive_formats = [ 'tar', 'zip' ]

# Map combined file extensions to archive and compression format
archive_ext_aliases = { 'tgz'   : ('tar', 'gzip'),
                        'tbz2'  : ('tar', 'bzip2'),
                        'tlz'   : ('tar', 'lzma'),
                        'txz'   : ('tar', 'xz')}

def parse_archive_filename(filename):
    """
    Given an filename return the basename (i.e. filename without the
    archive and compression extensions), archive format and compression
    method used.

    @param filename: the name of the file
    @type filename: string
    @return: tuple containing basename, archive format and compression method
    @rtype: C{tuple} of C{str}

    >>> parse_archive_filename("abc.tar.gz")
    ('abc', 'tar', 'gzip')
    >>> parse_archive_filename("abc.tar.bz2")
    ('abc', 'tar', 'bzip2')
    >>> parse_archive_filename("abc.def.tbz2")
    ('abc.def', 'tar', 'bzip2')
    >>> parse_archive_filename("abc.def.tar.xz")
    ('abc.def', 'tar', 'xz')
    >>> parse_archive_filename("abc.zip")
    ('abc', 'zip', None)
    >>> parse_archive_filename("abc.lzma")
    ('abc', None, 'lzma')
    >>> parse_archive_filename("abc.tar.foo")
    ('abc.tar.foo', None, None)
    >>> parse_archive_filename("abc")
    ('abc', None, None)
    """
    (base_name, archive_fmt, compression) = (filename, None, None)

    # Split filename to pieces
    split = filename.split(".")
    if len(split) > 1:
        if split[-1] in archive_ext_aliases:
            base_name = ".".join(split[:-1])
            (archive_fmt, compression) = archive_ext_aliases[split[-1]]
        elif split[-1] in archive_formats:
            base_name = ".".join(split[:-1])
            (archive_fmt, compression) = (split[-1], None)
        else:
            for (c, o) in compressor_opts.iteritems():
                if o[1] == split[-1]:
                    base_name = ".".join(split[:-1])
                    compression = c
                    if len(split) > 2 and split[-2] in archive_formats:
                        base_name = ".".join(split[:-2])
                        archive_fmt = split[-2]

    return (base_name, archive_fmt, compression)


class PkgPolicy(object):
    """
    Common helpers for packaging policy.
    """
    packagename_re = None
    packagename_msg = None
    upstreamversion_re = None
    upstreamversion_msg = None

    @classmethod
    def is_valid_packagename(cls, name):
        """
        Is this a valid package name?

        >>> PkgPolicy.is_valid_packagename('doesnotmatter')
        Traceback (most recent call last):
        ...
        NotImplementedError: Class needs to provide packagename_re
        """
        if cls.packagename_re is None:
            raise NotImplementedError("Class needs to provide packagename_re")
        return True if cls.packagename_re.match(name) else False

    @classmethod
    def is_valid_upstreamversion(cls, version):
        """
        Is this a valid upstream version number?

        >>> PkgPolicy.is_valid_upstreamversion('doesnotmatter')
        Traceback (most recent call last):
        ...
        NotImplementedError: Class needs to provide upstreamversion_re
        """
        if cls.upstreamversion_re is None:
            raise NotImplementedError("Class needs to provide upstreamversion_re")
        return True if cls.upstreamversion_re.match(version) else False

    @classmethod
    def is_valid_orig_archive(cls, filename):
        "Is this a valid orig source archive"
        (base, arch_fmt, compression) =  parse_archive_filename(filename)
        if arch_fmt == 'tar' and compression:
            return True
        return False

    @classmethod
    def guess_upstream_src_version(cls, filename, extra_regex=r''):
        """
        Guess the package name and version from the filename of an upstream
        archive.

        @param filename: filename (archive or directory) from which to guess
        @type filename: C{string}
        @param extra_regex: additional regex to apply, needs a 'package' and a
                            'version' group
        @return: (package name, version) or ('', '')
        @rtype: tuple

        >>> PkgPolicy.guess_upstream_src_version('foo-bar_0.2.orig.tar.gz')
        ('foo-bar', '0.2')
        >>> PkgPolicy.guess_upstream_src_version('foo-Bar_0.2.orig.tar.gz')
        ('foo-Bar', '0.2.orig')
        >>> PkgPolicy.guess_upstream_src_version('git-bar-0.2.tar.gz')
        ('git-bar', '0.2')
        >>> PkgPolicy.guess_upstream_src_version('git-bar-0.2-rc1.tar.gz')
        ('git-bar', '0.2-rc1')
        >>> PkgPolicy.guess_upstream_src_version('git-bar-0.2:~-rc1.tar.gz')
        ('git-bar', '0.2:~-rc1')
        >>> PkgPolicy.guess_upstream_src_version('git-Bar-0A2d:rc1.tar.bz2')
        ('git-Bar', '0A2d:rc1')
        >>> PkgPolicy.guess_upstream_src_version('git-1.tar.bz2')
        ('git', '1')
        >>> PkgPolicy.guess_upstream_src_version('kvm_87+dfsg.orig.tar.gz')
        ('kvm', '87+dfsg')
        >>> PkgPolicy.guess_upstream_src_version('foo-Bar-a.b.tar.gz')
        ('', '')
        >>> PkgPolicy.guess_upstream_src_version('foo-bar_0.2.orig.tar.xz')
        ('foo-bar', '0.2')
        >>> PkgPolicy.guess_upstream_src_version('foo-bar_0.2.tar.gz')
        ('foo-bar', '0.2')
        >>> PkgPolicy.guess_upstream_src_version('foo-bar_0.2.orig.tar.lzma')
        ('foo-bar', '0.2')
        >>> PkgPolicy.guess_upstream_src_version('foo-bar-0.2.zip')
        ('foo-bar', '0.2')
        >>> PkgPolicy.guess_upstream_src_version('foo-bar-0.2.tlz')
        ('foo-bar', '0.2')
        """
        version_chars = r'[a-zA-Z\d\.\~\-\:\+]'
        basename = parse_archive_filename(os.path.basename(filename))[0]

        version_filters = map ( lambda x: x % version_chars,
                           ( # Debian upstream tarball: package_'<version>.orig.tar.gz'
                             r'^(?P<package>[a-z\d\.\+\-]+)_(?P<version>%s+)\.orig',
                             # Upstream 'package-<version>.tar.gz'
                             # or Debian native 'package_<version>.tar.gz'
                             # or directory 'package-<version>':
                             r'^(?P<package>[a-zA-Z\d\.\+\-]+)(-|_)(?P<version>[0-9]%s*)'))
        if extra_regex:
            version_filters = extra_regex + version_filters

        for filter in version_filters:
            m = re.match(filter, basename)
            if m:
                return (m.group('package'), m.group('version'))
        return ('', '')

    @staticmethod
    def has_orig(orig_file, dir):
        "Check if orig tarball exists in dir"
        try:
            os.stat( os.path.join(dir, orig_file) )
        except OSError:
            return False
        return True

    @staticmethod
    def symlink_orig(orig_file, orig_dir, output_dir, force=False):
        """
        symlink orig tarball from orig_dir to output_dir
        @return: True if link was created or src == dst
                 False in case of error or src doesn't exist
        """
        orig_dir = os.path.abspath(orig_dir)
        output_dir = os.path.abspath(output_dir)

        if orig_dir == output_dir:
            return True

        src = os.path.join(orig_dir, orig_file)
        dst = os.path.join(output_dir, orig_file)
        if not os.access(src, os.F_OK):
            return False
        try:
            if os.access(dst, os.F_OK) and force:
                os.unlink(dst)
            os.symlink(src, dst)
        except OSError:
            return False
        return True


class UpstreamSource(object):
    """
    Upstream source. Can be either an unpacked dir, a tarball or another type
    of archive

    @cvar _orig: are the upstream sources already suitable as an upstream
                 tarball
    @type _orig: boolean
    @cvar _path: path to the upstream sources
    @type _path: string
    @cvar _unpacked: path to the unpacked source tree
    @type _unpacked: string
    """
    def __init__(self, name, unpacked=None, pkg_policy=PkgPolicy, prefix=None):
        self._orig = False
        self._tarball = False
        self._pkg_policy = pkg_policy
        self._path = os.path.abspath(name)
        if not os.path.exists(self._path):
            raise GbpError('UpstreamSource: unable to find %s' % self._path)
        self.unpacked = unpacked
        self._filename_base, \
        self._archive_fmt, \
        self._compression = parse_archive_filename(os.path.basename(self.path))
        self._prefix = prefix
        if self._prefix is None:
            self._determine_prefix()

        self._check_orig()
        if self.is_dir():
            self.unpacked = self.path

    def _check_orig(self):
        """
        Check if upstream source format can be used as orig tarball.
        This doesn't imply that the tarball is correctly named.

        @return: C{True} if upstream source format is suitable
            as upstream tarball, C{False} otherwise.
        @rtype: C{bool}
        """
        if self.is_dir():
            self._orig = False
            self._tarball = False
            return

        self._tarball = True if self.archive_fmt == 'tar' else False
        self._orig = self._pkg_policy.is_valid_orig_archive(os.path.basename(self.path))

    def is_orig(self):
        """
        @return: C{True} if sources are suitable as upstream source,
            C{False} otherwise
        @rtype: C{bool}
        """
        return self._orig

    def is_tarball(self):
        """
        @return: C{True} if source is a tarball, C{False} otherwise
        @rtype: C{bool}
        """
        return self._tarball

    def is_dir(self):
        """
        @return: C{True} if if upstream sources are an unpacked directory,
            C{False} otherwise
        @rtype: C{bool}
        """
        return True if os.path.isdir(self._path) else False

    @property
    def path(self):
        return self._path.rstrip('/')


    @staticmethod
    def _get_topdir_files(file_list):
        """Parse content of the top directory from a file list

        >>> UpstreamSource._get_topdir_files([])
        set([])
        >>> UpstreamSource._get_topdir_files([('-', 'foo/bar')])
        set([('d', 'foo')])
        >>> UpstreamSource._get_topdir_files([('d', 'foo/'), ('-', 'foo/bar')])
        set([('d', 'foo')])
        >>> UpstreamSource._get_topdir_files([('d', 'foo'), ('-', 'foo/bar')])
        set([('d', 'foo')])
        >>> UpstreamSource._get_topdir_files([('-', 'fob'), ('d', 'foo'), ('d', 'foo/bar'), ('-', 'foo/bar/baz')])
        set([('-', 'fob'), ('d', 'foo')])
        >>> UpstreamSource._get_topdir_files([('-', './foo/bar')])
        set([('d', 'foo')])
        >>> UpstreamSource._get_topdir_files([('-', 'foo/bar'), ('-', '.foo/bar')])
        set([('d', '.foo'), ('d', 'foo')])
        """
        topdir_files = set()
        for typ, path in file_list:
            split = re.sub('^(?:./|../)*', '', path).split('/')
            if len(split) == 1:
                topdir_files.add((typ, path))
            else:
                topdir_files.add(('d', split[0]))
        return topdir_files

    def _determine_prefix(self):
        """Determine the prefix, i.e. the "leading directory name"""
        self._prefix = ''
        if self.is_dir():
            # For directories we presume that the prefix is just the dirname
            self._prefix = os.path.basename(self.path.rstrip('/'))
        else:
            files = []
            if self._archive_fmt == 'zip':
                archive = zipfile.ZipFile(self.path)
                for info in archive.infolist():
                    typ = 'd' if stat.S_ISDIR(info.external_attr >> 16) else '?'
                    files.append((typ, info.filename))
            elif self._archive_fmt == 'tar':
                popen = subprocess.Popen(['tar', '-t', '-v', '-f', self.path],
                                         stdout=subprocess.PIPE)
                out, _err = popen.communicate()
                if popen.returncode:
                    raise GbpError("Listing tar archive content failed")
                for line in out.splitlines():
                    fields = line.split(None, 5)
                    files.append((fields[0][0], fields[-1]))
            else:
                raise GbpError("Unsupported archive format %s, unable to "
                               "determine prefix for '%s'" %
                               (self._archive_fmt, self.path))
            # Determine prefix from the archive content
            topdir_files = self._get_topdir_files(files)
            if len(topdir_files) == 1:
                typ, name = topdir_files.pop()
                if typ == 'd':
                    self._prefix = name

    @property
    def archive_fmt(self):
        """Archive format of the sources, e.g. 'tar'"""
        return self._archive_fmt

    @property
    def compression(self):
        """Compression format of the sources, e.g. 'gzip'"""
        return self._compression

    @property
    def prefix(self):
        """Prefix, i.e. the 'leading directory name' of the sources"""
        return self._prefix

    def unpack(self, dir, filters=[]):
        """
        Unpack packed upstream sources into a given directory
        and determine the toplevel of the source tree.
        """
        if self.is_dir():
            raise GbpError("Cannot unpack directory %s" % self.path)

        if not filters:
            filters = []

        if type(filters) != type([]):
            raise GbpError("Filters must be a list")

        if self._unpack_archive(dir, filters):
            ret = type(self)(dir, prefix=self._prefix)
        else:
            ret = self
        src_dir = os.path.join(dir, self._prefix)
        ret.unpacked = src_dir if os.path.isdir(src_dir) else dir
        return ret

    def _unpack_archive(self, dir, filters):
        """
        Unpack packed upstream sources into a given directory. Return True if
        the output was filtered, otherwise False.
        """
        ext = os.path.splitext(self.path)[1]
        if ext in [ ".zip", ".xpi" ]:
            self._unpack_zip(dir)
        else:
            self._unpack_tar(dir, filters)
            if filters:
                return True
        return False

    def _unpack_zip(self, dir):
        try:
            gbpc.UnpackZipArchive(self.path, dir)()
        except gbpc.CommandExecFailed:
            raise GbpError("Unpacking of %s failed" % self.path)

    def _unpack_tar(self, dir, filters):
        """
        Unpack a tarball to I{dir} applying a list of I{filters}. Leave the
        cleanup to the caller in case of an error.
        """
        try:
            unpackArchive = gbpc.UnpackTarArchive(self.path, dir, filters)
            unpackArchive()
        except gbpc.CommandExecFailed:
            # unpackArchive already printed an error message
            raise GbpError

    def pack(self, newarchive, filters=[], newprefix=None):
        """
        Recreate a new archive from the current one

        @param newarchive: the name of the new archive
        @type newarchive: string
        @param filters: tar filters to apply
        @type filters: array of strings
        @param newprefix: new prefix, None implies that prefix is not mangled
        @type newprefix: string or None
        @return: the new upstream source
        @rtype: UpstreamSource
        """
        if not self.unpacked:
            raise GbpError("Need an unpacked source tree to pack")

        if not filters:
            filters = []

        if type(filters) != type([]):
            raise GbpError("Filters must be a list")

        run_dir = os.path.dirname(self.unpacked.rstrip('/'))
        pack_this = os.path.basename(self.unpacked.rstrip('/'))
        transform = None
        if newprefix is not None:
            newprefix = newprefix.strip('/.')
            if newprefix:
                transform = 's!%s!%s!' % (pack_this, newprefix)
            else:
                transform = 's!%s!%s!' % (pack_this, '.')
        try:
            repackArchive = gbpc.PackTarArchive(newarchive,
                                                run_dir,
                                                pack_this,
                                                filters,
                                                transform=transform)
            repackArchive()
        except gbpc.CommandExecFailed:
            # repackArchive already printed an error
            raise GbpError
        new = type(self)(newarchive)
        # Reuse the same unpacked dir if the content matches
        if not filters:
            new.unpacked = self.unpacked
        return new

    @staticmethod
    def known_compressions():
        return [ args[1][-1] for args in compressor_opts.items() ]

    def guess_version(self, extra_regex=r''):
<<<<<<< HEAD
        return self._pkg_policy.guess_upstream_src_version(self.path,
                                                           extra_regex)
=======
        """
        Guess the package name and version from the filename of an upstream
        archive.

        @param extra_regex: additional regex to apply, needs a 'package' and a
                            'version' group
        @return: (package name, version) or None.
        @rtype: tuple

        >>> UpstreamSource('foo-bar_0.2.orig.tar.gz').guess_version()
        ('foo-bar', '0.2')
        >>> UpstreamSource('foo-Bar_0.2.orig.tar.gz').guess_version()
        >>> UpstreamSource('git-bar-0.2.tar.gz').guess_version()
        ('git-bar', '0.2')
        >>> UpstreamSource('git-bar-0.2-rc1.tar.gz').guess_version()
        ('git-bar', '0.2-rc1')
        >>> UpstreamSource('git-bar-0.2:~-rc1.tar.gz').guess_version()
        ('git-bar', '0.2:~-rc1')
        >>> UpstreamSource('git-Bar-0A2d:rc1.tar.bz2').guess_version()
        ('git-Bar', '0A2d:rc1')
        >>> UpstreamSource('git-1.tar.bz2').guess_version()
        ('git', '1')
        >>> UpstreamSource('kvm_87+dfsg.orig.tar.gz').guess_version()
        ('kvm', '87+dfsg')
        >>> UpstreamSource('foo-Bar_0.2.orig.tar.gz').guess_version()
        >>> UpstreamSource('foo-Bar-a.b.tar.gz').guess_version()
        >>> UpstreamSource('foo-bar_0.2.orig.tar.xz').guess_version()
        ('foo-bar', '0.2')
        >>> UpstreamSource('foo-bar_0.2.orig.tar.lzma').guess_version()
        ('foo-bar', '0.2')
        >>> UpstreamSource('foo-bar-0.2.zip').guess_version()
        ('foo-bar', '0.2')
        >>> UpstreamSource('foo-bar-0.2.tlz').guess_version()
        ('foo-bar', '0.2')
        """
        version_chars = r'[a-zA-Z\d\.\~\-\:\+]'
        basename = parse_archive_filename(os.path.basename(self.path))[0]

        version_filters = map ( lambda x: x % version_chars,
                           ( # Debian upstream tarball: package_'<version>.orig.tar.gz'
                             r'^(?P<package>[a-z\d\.\+\-]+)_(?P<version>%s+)\.orig',
                             # Upstream 'package-<version>.tar.gz'
                             # or directory 'package-<version>':
                             r'^(?P<package>[a-zA-Z\d\.\+\-]+)-(?P<version>[0-9]%s*)'))
        if extra_regex:
            version_filters = extra_regex + version_filters

        for filter in version_filters:
            m = re.match(filter, basename)
            if m:
                return (m.group('package'), m.group('version'))
>>>>>>> e374ee5a
<|MERGE_RESOLUTION|>--- conflicted
+++ resolved
@@ -497,59 +497,5 @@
         return [ args[1][-1] for args in compressor_opts.items() ]
 
     def guess_version(self, extra_regex=r''):
-<<<<<<< HEAD
         return self._pkg_policy.guess_upstream_src_version(self.path,
-                                                           extra_regex)
-=======
-        """
-        Guess the package name and version from the filename of an upstream
-        archive.
-
-        @param extra_regex: additional regex to apply, needs a 'package' and a
-                            'version' group
-        @return: (package name, version) or None.
-        @rtype: tuple
-
-        >>> UpstreamSource('foo-bar_0.2.orig.tar.gz').guess_version()
-        ('foo-bar', '0.2')
-        >>> UpstreamSource('foo-Bar_0.2.orig.tar.gz').guess_version()
-        >>> UpstreamSource('git-bar-0.2.tar.gz').guess_version()
-        ('git-bar', '0.2')
-        >>> UpstreamSource('git-bar-0.2-rc1.tar.gz').guess_version()
-        ('git-bar', '0.2-rc1')
-        >>> UpstreamSource('git-bar-0.2:~-rc1.tar.gz').guess_version()
-        ('git-bar', '0.2:~-rc1')
-        >>> UpstreamSource('git-Bar-0A2d:rc1.tar.bz2').guess_version()
-        ('git-Bar', '0A2d:rc1')
-        >>> UpstreamSource('git-1.tar.bz2').guess_version()
-        ('git', '1')
-        >>> UpstreamSource('kvm_87+dfsg.orig.tar.gz').guess_version()
-        ('kvm', '87+dfsg')
-        >>> UpstreamSource('foo-Bar_0.2.orig.tar.gz').guess_version()
-        >>> UpstreamSource('foo-Bar-a.b.tar.gz').guess_version()
-        >>> UpstreamSource('foo-bar_0.2.orig.tar.xz').guess_version()
-        ('foo-bar', '0.2')
-        >>> UpstreamSource('foo-bar_0.2.orig.tar.lzma').guess_version()
-        ('foo-bar', '0.2')
-        >>> UpstreamSource('foo-bar-0.2.zip').guess_version()
-        ('foo-bar', '0.2')
-        >>> UpstreamSource('foo-bar-0.2.tlz').guess_version()
-        ('foo-bar', '0.2')
-        """
-        version_chars = r'[a-zA-Z\d\.\~\-\:\+]'
-        basename = parse_archive_filename(os.path.basename(self.path))[0]
-
-        version_filters = map ( lambda x: x % version_chars,
-                           ( # Debian upstream tarball: package_'<version>.orig.tar.gz'
-                             r'^(?P<package>[a-z\d\.\+\-]+)_(?P<version>%s+)\.orig',
-                             # Upstream 'package-<version>.tar.gz'
-                             # or directory 'package-<version>':
-                             r'^(?P<package>[a-zA-Z\d\.\+\-]+)-(?P<version>[0-9]%s*)'))
-        if extra_regex:
-            version_filters = extra_regex + version_filters
-
-        for filter in version_filters:
-            m = re.match(filter, basename)
-            if m:
-                return (m.group('package'), m.group('version'))
->>>>>>> e374ee5a
+                                                           extra_regex)