--- conflicted
+++ resolved
@@ -1,10 +1,9 @@
-<<<<<<< HEAD
-git-buildpackage (0.3.0~bpo.1) etch-backports; urgency=low
-
-  * etch backport
-
- -- Guido Guenther <agx@sigxcpu.org>  Tue, 29 May 2007 18:54:56 +0200
-=======
+git-buildpackage (0.3.2~bpo.1) unstable; urgency=low
+
+  * etch backport 
+
+ -- Guido Guenther <agx@sigxcpu.org>  Wed, 27 Jun 2007 12:22:09 -0400
+
 git-buildpackage (0.3.2) unstable; urgency=low
 
   * git-import-orig: allow to import into an empy git repository
@@ -20,7 +19,6 @@
     source package
 
  -- Guido Guenther <agx@sigxcpu.org>  Mon, 11 Jun 2007 18:06:15 +0200
->>>>>>> b014ad23
 
 git-buildpackage (0.3.0) unstable; urgency=low
 
